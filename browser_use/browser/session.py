from __future__ import annotations

import asyncio
import atexit
import json
import logging
import os
import re
import shutil
import tempfile
import time
from dataclasses import dataclass
from functools import wraps
from pathlib import Path
from typing import Any, Self
from urllib.parse import urlparse

import anyio
from typing_extensions import deprecated

from browser_use.config import CONFIG
from browser_use.observability import observe_debug
from browser_use.utils import _log_pretty_path, _log_pretty_url

from .utils import normalize_url

os.environ['PW_TEST_SCREENSHOT_NO_FONTS_READY'] = '1'  # https://github.com/microsoft/playwright/issues/35972

import psutil
from bubus.helpers import retry
from playwright._impl._api_structures import ViewportSize
from pydantic import AliasChoices, BaseModel, ConfigDict, Field, InstanceOf, PrivateAttr, model_validator
from uuid_extensions import uuid7str

from browser_use.browser.profile import BROWSERUSE_DEFAULT_CHANNEL, BrowserChannel, BrowserProfile
from browser_use.browser.types import (
	Browser,
	BrowserContext,
	ElementHandle,
	FrameLocator,
	Page,
	Patchright,
	PlaywrightOrPatchright,
	async_patchright,
	async_playwright,
)
from browser_use.browser.views import (
	BrowserError,
	BrowserStateSummary,
	PageInfo,
	TabInfo,
	URLNotAllowedError,
)
from browser_use.dom.clickable_element_processor.service import ClickableElementProcessor
from browser_use.dom.service import DomService
from browser_use.dom.views import DOMElementNode, SelectorMap
from browser_use.utils import (
	is_new_tab_page,
	match_url_with_domain_pattern,
	merge_dicts,
	time_execution_async,
	time_execution_sync,
)

_GLOB_WARNING_SHOWN = False  # used inside _is_url_allowed to avoid spamming the logs with the same warning multiple times

GLOBAL_PLAYWRIGHT_API_OBJECT = None  # never instantiate the playwright API object more than once per thread
GLOBAL_PATCHRIGHT_API_OBJECT = None  # never instantiate the patchright API object more than once per thread
GLOBAL_PLAYWRIGHT_EVENT_LOOP = None  # track which event loop the global objects belong to
GLOBAL_PATCHRIGHT_EVENT_LOOP = None  # track which event loop the global objects belong to

MAX_SCREENSHOT_HEIGHT = 2000
MAX_SCREENSHOT_WIDTH = 1920


def _log_glob_warning(domain: str, glob: str, logger: logging.Logger):
	global _GLOB_WARNING_SHOWN
	if not _GLOB_WARNING_SHOWN:
		logger.warning(
			# glob patterns are very easy to mess up and match too many domains by accident
			# e.g. if you only need to access gmail, don't use *.google.com because an attacker could convince the agent to visit a malicious doc
			# on docs.google.com/s/some/evil/doc to set up a prompt injection attack
			f"⚠️ Allowing agent to visit {domain} based on allowed_domains=['{glob}', ...]. Set allowed_domains=['{domain}', ...] explicitly to avoid matching too many domains!"
		)
		_GLOB_WARNING_SHOWN = True


def require_healthy_browser(usable_page=True, reopen_page=True):
	"""Decorator for BrowserSession methods to ensure browser/page is healthy before execution.

	This ridiculous overengineered logic is necessary to work around playwright's completely broken handling of crashed pages.
	- When a page is loading, playwright calls will hang indefinitely.
	- When a page is blocked by a JS while(true){}, playwright calls will hang indefinitely.
	- When a page is unresponsive because the system is out of CPU or Memory, playwright calls will hang indefinitely.
	asyncio.wait(...) is the most extreme method available to try and terminate asyncio tasks in python, but even this does not work
	because it's likely the underlying playwright node.js process that's crashing and synchronously blocking the python side.
	This is why we must use CDP directly and skip playwright eventually.

	Args:
		usable_page: If True, check that the agent_current_page is valid and responsive before executing the method, if invalid log it but continue anyway
		reopen_page: If True, attempt to reopen the page if it's crashed, invalid, or unresponsive (only applies if usable_page=True)
	"""

	def decorator(func):
		assert asyncio.iscoroutinefunction(func), '@require_healthy_browser only supports async methods'

		@wraps(func)
		async def wrapper(self: BrowserSession, *args, **kwargs):
			try:
				if not self.initialized or not self.browser_context:
					# raise RuntimeError('BrowserSession(...).start() must be called first to launch or connect to the browser')
					await self.start()  # just start it automatically if not already started

				if not self.agent_current_page or self.agent_current_page.is_closed():
					self.agent_current_page = (
						self.browser_context.pages[0] if (self.browser_context and len(self.browser_context.pages) > 0) else None
					)

				# always require at least one tab to be open for the context to be considered usable, dont check responsiveness unless usable_page=True
				if not self.agent_current_page or self.agent_current_page.is_closed():
					# Create new page directly to avoid circular dependency
					assert self.browser_context is not None, 'Browser context is not set'
					new_page = await self.browser_context.new_page()
					self.agent_current_page = new_page
					if (not self.human_current_page) or self.human_current_page.is_closed():
						self.human_current_page = new_page
					if self.browser_profile.viewport:
						await new_page.set_viewport_size(self.browser_profile.viewport)

				assert self.agent_current_page and not self.agent_current_page.is_closed()

				if not hasattr(self, '_cached_browser_state_summary'):
					raise RuntimeError('BrowserSession(...).start() must be called first to initialize the browser session')

				# Check page responsiveness if usable_page=True
				if usable_page:
					# Skip if already in recovery to prevent infinite recursion
					if hasattr(self, '_in_recovery') and self._in_recovery:
						# self.logger.debug('Already in recovery, skipping responsiveness check')
						return await func(self, *args, **kwargs)

					# Skip responsiveness check for about:blank pages - they're always responsive (I hope, otherwise something is very wrong)
					if self.agent_current_page and is_new_tab_page(self.agent_current_page.url):
						# self.logger.debug('Skipping responsiveness check for about:blank page')
						return await func(self, *args, **kwargs)

					# Check if page is responsive
					# self.logger.debug(f'Checking page responsiveness for {func.__name__}...')
					if await self._is_page_responsive(self.agent_current_page):
						# self.logger.debug('✅ Confirmed page is responsive')
						pass
					else:
						# Page is unresponsive - handle recovery
						if not reopen_page:
							self.logger.warning(
								'⚠️ Page unresponsive but @require_healthy_browser(reopen_page=False), attempting to continue anyway...'
							)
						else:
							try:
								await self._recover_unresponsive_page(
									func.__name__, timeout_ms=int(self.browser_profile.default_navigation_timeout or 5000) + 5_000
								)
								self.logger.debug(
									f'🤕 Crashed page recovery finished, attempting to continue with {func.__name__}() on {_log_pretty_url(self.agent_current_page.url)}...'
								)
							except Exception as e:
								self.logger.warning(
									f'❌ Crashed page recovery failed, could not run {func.__name__}(), page is stuck unresponsive on {_log_pretty_url(self.agent_current_page.url)}...'
								)
								raise  # Re-raise to let retry decorator / callsite handle it

				return await func(self, *args, **kwargs)

			except Exception as e:
				# Check if this is a TargetClosedError or similar connection error
				if 'TargetClosedError' in str(type(e)) or 'browser has been closed' in str(e):
					self.logger.warning(
						f'✂️ Browser {self._connection_str} disconnected before BrowserSession.{func.__name__}() could run... (error: {type(e).__name__}: {e})'
					)
					self._reset_connection_state()
				# Re-raise all hard errors so the caller can handle them appropriately
				raise

		return wrapper

	return decorator


DEFAULT_BROWSER_PROFILE = BrowserProfile()


@dataclass
class CachedClickableElementHashes:
	"""
	Clickable elements hashes for the last state
	"""

	url: str
	hashes: set[str]


class BrowserSession(BaseModel):
	"""
	Represents an active browser session with a running browser process somewhere.

	Chromium flags should be passed via extra_launch_args.
	Extra Playwright launch options (e.g., handle_sigterm, handle_sigint) can be passed as kwargs to BrowserSession and will be forwarded to the launch() call.
	"""

	model_config = ConfigDict(
		extra='allow',
		validate_assignment=False,
		revalidate_instances='always',
		frozen=False,
		arbitrary_types_allowed=True,
		validate_by_alias=True,
		validate_by_name=True,
	)
	# this class accepts arbitrary extra **kwargs in init because of the extra='allow' pydantic option
	# they are saved on the model, then applied to self.browser_profile via .apply_session_overrides_to_profile()

	# Persistent ID for this browser session
	id: str = Field(default_factory=uuid7str)

	# template profile for the BrowserSession, will be copied at init/validation time, and overrides applied to the copy
	browser_profile: InstanceOf[BrowserProfile] = Field(
		default=DEFAULT_BROWSER_PROFILE,
		description='BrowserProfile() instance containing config for the BrowserSession',
		validation_alias=AliasChoices(
			'profile', 'config', 'new_context_config'
		),  # abbreviations = 'profile', old deprecated names = 'config', 'new_context_config'
	)

	# runtime props/state: these can be passed in as props at init, or get auto-setup by BrowserSession.start()
	wss_url: str | None = Field(
		default=None,
		description='WSS URL of the node.js playwright browser server to connect to, outputted by (await chromium.launchServer()).wsEndpoint()',
	)
	cdp_url: str | None = Field(
		default=None,
		description='CDP URL of the browser to connect to, e.g. http://localhost:9222 or ws://127.0.0.1:9222/devtools/browser/387adf4c-243f-4051-a181-46798f4a46f4',
	)
	browser_pid: int | None = Field(
		default=None,
		description='pid of a running chromium-based browser process to connect to on localhost',
		validation_alias=AliasChoices('chrome_pid'),  # old deprecated name = chrome_pid
	)
	playwright: PlaywrightOrPatchright | None = Field(
		default=None,
		description='Playwright library object returned by: await (playwright or patchright).async_playwright().start()',
		exclude=True,
	)
	browser: Browser | None = Field(
		default=None,
		description='playwright Browser object to use (optional)',
		validation_alias=AliasChoices('playwright_browser'),
		exclude=True,
	)
	browser_context: BrowserContext | None = Field(
		default=None,
		description='playwright BrowserContext object to use (optional)',
		validation_alias=AliasChoices('playwright_browser_context', 'context'),
		exclude=True,
	)

	# runtime state: state that changes during the lifecycle of a BrowserSession(), updated by the methods below
	initialized: bool = Field(
		default=False,
		description='Mark BrowserSession launch/connection as already ready and skip setup (not recommended)',
		validation_alias=AliasChoices('is_initialized'),
	)
	agent_current_page: Page | None = Field(  # mutated by self.create_new_tab(url)
		default=None,
		description='Foreground Page that the agent is focused on',
		validation_alias=AliasChoices('current_page', 'page'),  # alias page= allows passing in a playwright Page object easily
		exclude=True,
	)
	human_current_page: Page | None = Field(  # mutated by self._setup_current_page_change_listeners()
		default=None,
		description='Foreground Page that the human is focused on',
		exclude=True,
	)

	_cached_browser_state_summary: BrowserStateSummary | None = PrivateAttr(default=None)
	_cached_clickable_element_hashes: CachedClickableElementHashes | None = PrivateAttr(default=None)
	_tab_visibility_callback: Any = PrivateAttr(default=None)
	_logger: logging.Logger | None = PrivateAttr(default=None)
	_downloaded_files: list[str] = PrivateAttr(default_factory=list)
	_original_browser_session: Any = PrivateAttr(default=None)  # Reference to prevent GC of the original session when copied
	_owns_browser_resources: bool = PrivateAttr(default=True)  # True if this instance owns and should clean up browser resources
	_auto_download_pdfs: bool = PrivateAttr(default=True)  # Auto-download PDFs when detected
	_subprocess: Any = PrivateAttr(default=None)  # Chrome subprocess reference for error handling

	@model_validator(mode='after')
	def apply_session_overrides_to_profile(self) -> Self:
		"""Apply any extra **kwargs passed to BrowserSession(...) as session-specific config overrides on top of browser_profile"""
		session_own_fields = type(self).model_fields.keys()

		# get all the extra kwarg overrides passed to BrowserSession(...) that are actually
		# config Fields tracked by BrowserProfile, instead of BrowserSession's own args
		profile_overrides = self.model_dump(exclude=set(session_own_fields))

		# FOR REPL DEBUGGING ONLY, NEVER ALLOW CIRCULAR REFERENCES IN REAL CODE:
		# self.browser_profile._in_use_by_session = self

		self.browser_profile = self.browser_profile.model_copy(update=profile_overrides)

		# FOR REPL DEBUGGING ONLY, NEVER ALLOW CIRCULAR REFERENCES IN REAL CODE:
		# self.browser_profile._in_use_by_session = self

		return self

	@property
	def logger(self) -> logging.Logger:
		"""Get instance-specific logger with session ID in the name"""
		if (
			self._logger is None or self.browser_context is None
		):  # keep updating the name pre-init because our id and str(self) can change
			self._logger = logging.getLogger(f'browser_use.{self}')
		return self._logger

	def __repr__(self) -> str:
		is_copy = '©' if self._original_browser_session else '#'
		port_number_or_pid = (
			(self.cdp_url or self.wss_url or str(self.browser_pid) or 'playwright').rsplit(':', 1)[-1].split('/', 1)[0]
		)
		return f'BrowserSession🆂 {self.id[-4:]}:{port_number_or_pid} {is_copy}{str(id(self))[-2:]} ({self._connection_str}, profile={self.browser_profile})'

	def __str__(self) -> str:
		is_copy = '©' if self._original_browser_session else '#'
		port_number_or_pid = (
			(self.cdp_url or self.wss_url or str(self.browser_pid) or 'playwright').rsplit(':', 1)[-1].split('/', 1)[0]
		)
		return f'BrowserSession🆂 {self.id[-4:]}:{port_number_or_pid} {is_copy}{str(id(self))[-2:]}'  # ' 🅟 {str(id(self.agent_current_page))[-2:]}'

	# better to force people to get it from the right object, "only one way to do it" is better python
	# def __getattr__(self, key: str) -> Any:
	# 	"""
	# 	fall back to getting any attrs from the underlying self.browser_profile when not defined on self.
	# 	(extra kwargs passed e.g. BrowserSession(extra_kwarg=124) on init get saved into self.browser_profile on validation,
	# 	so this also allows you to read those: browser_session.extra_kwarg => browser_session.browser_profile.extra_kwarg)
	# 	"""
	# 	return getattr(self.browser_profile, key)

	@observe_debug(ignore_input=True, ignore_output=True, name='browser.session.start')
	async def start(self) -> Self:
		"""
		Starts the browser session by either connecting to an existing browser or launching a new one.
		Precedence order for launching/connecting:
			1. page=Page playwright object, will use its page.context as browser_context
			2. browser_context=PlaywrightBrowserContext object, will use its browser
			3. browser=PlaywrightBrowser object, will use its first available context
			4. browser_pid=int, will connect to a local chromium-based browser via pid
			5. wss_url=str, will connect to a remote playwright browser server via WSS
			6. cdp_url=str, will connect to a remote chromium-based browser via CDP
			7. playwright=Playwright object, will use its chromium instance to launch a new browser
		"""

		# if we're already initialized and the connection is still valid, return the existing session state and start from scratch

		# Use timeout to prevent indefinite waiting on lock acquisition

		# Quick return if already connected
		if self.initialized and await self.is_connected():
			return self

		# Reset if we were initialized but lost connection
		if self.initialized:
			self.logger.warning(f'💔 Browser {self._connection_str} has gone away, attempting to reconnect...')
			self._reset_connection_state()

		try:
			# Setup
			self.browser_profile.detect_display_configuration()
			# Note: prepare_user_data_dir() is called later in _unsafe_setup_new_browser_context()
			# after the temp directory is created. Calling it here is premature.

			# Get playwright object (has its own retry/semaphore)
			await self.setup_playwright()

			# Try to connect/launch browser (each has appropriate retry logic)
			await self._connect_or_launch_browser()

			# Ensure we have a context
			assert self.browser_context, f'Failed to create BrowserContext for browser={self.browser}'

			# Configure browser
			await self._setup_viewports()
			await self._setup_current_page_change_listeners()
			await self._start_context_tracing()

			self.initialized = True
			return self

		except BaseException:
			self.initialized = False
			raise

	@property
	def _connection_str(self) -> str:
		"""Get a logging-ready string describing the connection method e.g. browser=playwright+google-chrome-canary (local)"""
		binary_name = (
			Path(self.browser_profile.executable_path).name.lower().replace(' ', '-').replace('.exe', '')
			if self.browser_profile.executable_path
			else (self.browser_profile.channel or BROWSERUSE_DEFAULT_CHANNEL).name.lower().replace('_', '-').replace(' ', '-')
		)  # Google Chrome Canary.exe -> google-chrome-canary
		driver_name = 'playwright'
		if self.browser_profile.stealth:
			driver_name = 'patchright'
		return (
			f'cdp_url={self.cdp_url}'
			if self.cdp_url
			else f'wss_url={self.wss_url}'
			if self.wss_url
			else f'browser_pid={self.browser_pid}'
			if self.browser_pid
			else f'browser={driver_name}:{binary_name}'
		)

	async def stop(self, _hint: str = '') -> None:
		"""Shuts down the BrowserSession, killing the browser process (only works if keep_alive=False)"""

		# Save cookies to disk if configured
		if self.browser_context:
			try:
				await self.save_storage_state()
			except Exception as e:
				self.logger.warning(f'⚠️ Failed to save auth storage state before stopping: {type(e).__name__}: {e}')

		if self.browser_profile.keep_alive:
			self.logger.info(
				'🕊️ BrowserSession.stop() called but keep_alive=True, leaving the browser running. Use .kill() to force close.'
			)
			return  # nothing to do if keep_alive=True, leave the browser running

		# Only the owner can actually stop the browser
		if not self._owns_browser_resources:
			self.logger.debug(f'🔗 BrowserSession.stop() called on a copy, not closing shared browser resources {_hint}')
			# Still reset our references though
			self._reset_connection_state()
			return

		if self.browser_context or self.browser:
			self.logger.info(f'🛑 Closing {self._connection_str} browser context {_hint} {self.browser or self.browser_context}')

			# Save trace recording if configured
			if self.browser_profile.traces_dir and self.browser_context:
				try:
					await self._save_trace_recording()
				except Exception as e:
					# TargetClosedError is expected when browser has already been closed
					from browser_use.browser.types import TargetClosedError

					if isinstance(e, TargetClosedError):
						self.logger.debug('Browser context already closed, trace may have been saved automatically')
					else:
						self.logger.error(f'❌ Error saving browser context trace: {type(e).__name__}: {e}')

			# Log video/HAR save operations (saved automatically on close)
			if self.browser_profile.record_video_dir:
				self.logger.info(f'🎥 Saving video recording to record_video_dir= {self.browser_profile.record_video_dir}...')
			if self.browser_profile.record_har_path:
				self.logger.info(f'🎥 Saving HAR file to record_har_path= {self.browser_profile.record_har_path}...')

			# Close browser context and browser using retry-decorated methods
			try:
				# IMPORTANT: Close context first to ensure HAR/video files are saved
				await self._close_browser_context()
				await self._close_browser()
			except Exception as e:
				if 'browser has been closed' not in str(e):
					self.logger.warning(f'❌ Error closing browser: {type(e).__name__}: {e}')
			finally:
				# Always clear references to ensure a fresh start next time
				self.browser_context = None
				self.browser = None

		# Kill the chrome subprocess if we started it
		if self.browser_pid:
			try:
				await self._terminate_browser_process(_hint='(stop() called)')
			except psutil.NoSuchProcess:
				self.browser_pid = None
			except (TimeoutError, psutil.TimeoutExpired):
				# If graceful termination failed, force kill
				try:
					proc = psutil.Process(pid=self.browser_pid)
					self.logger.warning(f'⏱️ Process did not terminate gracefully, force killing browser_pid={self.browser_pid}')
					proc.kill()
				except psutil.NoSuchProcess:
					pass
				self.browser_pid = None
			except Exception as e:
				if 'NoSuchProcess' not in type(e).__name__:
					self.logger.debug(f'❌ Error terminating subprocess: {type(e).__name__}: {e}')
				self.browser_pid = None

		# Clean up temporary user data directory
		if self.browser_profile.user_data_dir and Path(self.browser_profile.user_data_dir).name.startswith('browseruse-tmp'):
			shutil.rmtree(self.browser_profile.user_data_dir, ignore_errors=True)

		self._reset_connection_state()

	async def close(self) -> None:
		"""Deprecated: Provides backwards-compatibility with old method Browser().close() and playwright BrowserContext.close()"""
		await self.stop(_hint='(close() called)')

	async def kill(self) -> None:
		"""Stop the BrowserSession even if keep_alive=True"""
		# self.logger.debug(
		# 	f'⏹️ Browser browser_pid={self.browser_pid} user_data_dir= {_log_pretty_path(self.browser_profile.user_data_dir) or "<incognito>"} keep_alive={self.browser_profile.keep_alive} (close() called)'
		# )
		self.browser_profile.keep_alive = False
		await self.stop(_hint='(kill() called)')

		# do not stop self.playwright here as its likely used by other parallel browser_sessions
		# let it be cleaned up by the garbage collector when no refs use it anymore

	async def new_context(self, **kwargs):
		"""Deprecated: Provides backwards-compatibility with old class method Browser().new_context()."""
		# TODO: remove this after >=0.3.0
		return self

	async def __aenter__(self) -> BrowserSession:
		await self.start()
		return self

	def __eq__(self, other: object) -> bool:
		"""Check if two BrowserSession instances are using the same browser."""

		if not isinstance(other, BrowserSession):
			return False

		# Two sessions are considered equal if they're connected to the same browser
		# All three connection identifiers must match
		return self.browser_pid == other.browser_pid and self.cdp_url == other.cdp_url and self.wss_url == other.wss_url

	async def __aexit__(self, exc_type, exc_val, exc_tb):
		# self.logger.debug(
		# 	f'⏹️ Stopping gracefully browser_pid={self.browser_pid} user_data_dir= {_log_pretty_path(self.browser_profile.user_data_dir) or "<incognito>"} keep_alive={self.browser_profile.keep_alive} (context manager exit)'
		# )
		await self.stop(_hint='(context manager exit)')

	def model_copy(self, **kwargs) -> Self:
		"""Create a copy of this BrowserSession that shares the browser resources but doesn't own them.

		This method creates a copy that:
		- Shares the same browser, browser_context, and playwright objects
		- Doesn't own the browser resources (won't close them when garbage collected)
		- Keeps a reference to the original to prevent premature garbage collection
		"""
		# Create the copy using the parent class method
		copy = super().model_copy(**kwargs)

		# The copy doesn't own the browser resources
		copy._owns_browser_resources = False

		# Keep a reference to the original to prevent garbage collection
		copy._original_browser_session = self

		# Manually copy over the excluded fields that are needed for browser connection
		# These fields are excluded in the model config but need to be shared
		copy.playwright = self.playwright
		copy.browser = self.browser
		copy.browser_context = self.browser_context
		copy.agent_current_page = self.agent_current_page
		copy.human_current_page = self.human_current_page
		copy.browser_pid = self.browser_pid

		return copy

	def __del__(self):
		profile = getattr(self, 'browser_profile', None)
		keep_alive = getattr(profile, 'keep_alive', None)
		user_data_dir = getattr(profile, 'user_data_dir', None)
		owns_browser = getattr(self, '_owns_browser_resources', True)
		status = f'🪓 killing pid={self.browser_pid}...' if (self.browser_pid and owns_browser) else '☠️'
		self.logger.debug(
			f'🗑️ Garbage collected BrowserSession 🆂 {self.id[-4:]}.{str(id(self.agent_current_page))[-2:]} ref #{str(id(self))[-4:]} keep_alive={keep_alive} owns_browser={owns_browser} {status}'
		)
		# Only kill browser processes if this instance owns them
		if owns_browser:
			# Avoid keeping references in __del__ that might prevent garbage collection
			try:
				self._kill_child_processes(_hint='(garbage collected)')
			except TimeoutError:
				# Never let __del__ raise Timeout exceptions
				pass

	def _kill_child_processes(self, _hint: str = '') -> None:
		"""Kill any child processes that might be related to the browser"""

		if not self.browser_profile.keep_alive and self.browser_pid:
			try:
				browser_proc = psutil.Process(self.browser_pid)
				try:
					browser_proc.terminate()
					browser_proc.wait(
						timeout=5
					)  # wait up to 5 seconds for the process to exit cleanly and commit its user_data_dir changes
					self.logger.debug(f'🍂 Killed browser subprocess gracefully browser_pid={self.browser_pid} {_hint}')
				except (psutil.NoSuchProcess, psutil.AccessDenied, TimeoutError):
					pass

				# Kill all child processes first (recursive)
				for child in browser_proc.children(recursive=True):
					try:
						# self.logger.debug(f'Force killing child process: {child.pid} ({child.name()})')
						child.kill()
						self.logger.debug(f'☠️ Force-killed hung browser helper subprocess pid={child.pid} {_hint}')
					except (psutil.NoSuchProcess, psutil.AccessDenied):
						pass

				# Kill the main browser process
				# self.logger.debug(f'Force killing browser process: {self.browser_pid}')
				browser_proc.kill()
				self.logger.debug(f'☠️ Force-killed hung browser subprocess browser_pid={self.browser_pid} {_hint}')
			except psutil.NoSuchProcess:
				pass
			except Exception as e:
				self.logger.warning(f'⚠️ Error force-killing browser in BrowserSession.__del__: {type(e).__name__}: {e}')

	@staticmethod
	async def _start_global_playwright_subprocess(is_stealth: bool) -> PlaywrightOrPatchright:
		"""Create and return a new playwright or patchright node.js subprocess / API connector"""
		global GLOBAL_PLAYWRIGHT_API_OBJECT, GLOBAL_PATCHRIGHT_API_OBJECT
		global GLOBAL_PLAYWRIGHT_EVENT_LOOP, GLOBAL_PATCHRIGHT_EVENT_LOOP

		try:
			current_loop = asyncio.get_running_loop()
		except RuntimeError:
			current_loop = None

		if is_stealth:
			GLOBAL_PATCHRIGHT_API_OBJECT = await async_patchright().start()
			GLOBAL_PATCHRIGHT_EVENT_LOOP = current_loop
			return GLOBAL_PATCHRIGHT_API_OBJECT
		else:
			GLOBAL_PLAYWRIGHT_API_OBJECT = await async_playwright().start()
			GLOBAL_PLAYWRIGHT_EVENT_LOOP = current_loop
			return GLOBAL_PLAYWRIGHT_API_OBJECT

	async def _unsafe_get_or_start_playwright_object(self) -> PlaywrightOrPatchright:
		"""Get existing or create new global playwright object with proper locking."""
		global GLOBAL_PLAYWRIGHT_API_OBJECT, GLOBAL_PATCHRIGHT_API_OBJECT
		global GLOBAL_PLAYWRIGHT_EVENT_LOOP, GLOBAL_PATCHRIGHT_EVENT_LOOP

		# Get current event loop
		try:
			current_loop = asyncio.get_running_loop()
		except RuntimeError:
			current_loop = None

		is_stealth = self.browser_profile.stealth
		driver_name = 'patchright' if is_stealth else 'playwright'
		global_api_object = GLOBAL_PATCHRIGHT_API_OBJECT if is_stealth else GLOBAL_PLAYWRIGHT_API_OBJECT
		global_event_loop = GLOBAL_PATCHRIGHT_EVENT_LOOP if is_stealth else GLOBAL_PLAYWRIGHT_EVENT_LOOP

		# Check if we need to create or recreate the global object
		should_recreate = False

		if global_api_object and global_event_loop != current_loop:
			self.logger.debug(
				f'Detected event loop change. Previous {driver_name} instance was created in a different event loop. '
				'Creating new instance to avoid disconnection when the previous loop closes.'
			)
			should_recreate = True

		# Also check if the object exists but is no longer functional
		if global_api_object and not should_recreate:
			try:
				# Try to access the chromium property to verify the object is still valid
				_ = global_api_object.chromium.executable_path
			except Exception as e:
				self.logger.debug(f'Detected invalid {driver_name} instance: {type(e).__name__}. Creating new instance.')
				should_recreate = True

		# If we already have a valid object, use it
		if global_api_object and not should_recreate:
			return global_api_object

		# Create new playwright object
		return await self._start_global_playwright_subprocess(is_stealth=is_stealth)

	@retry(wait=1, retries=2, timeout=45, semaphore_limit=1, semaphore_scope='self', semaphore_lax=False)
	async def _close_browser_context(self) -> None:
		"""Close browser context with retry logic."""
		await self._unsafe_close_browser_context()

	async def _unsafe_close_browser_context(self) -> None:
		"""Unsafe browser context close logic without retry protection."""
		if self.browser_context:
			await self.browser_context.close()
			self.browser_context = None

	@retry(wait=1, retries=2, timeout=10, semaphore_limit=1, semaphore_scope='self', semaphore_lax=False)
	async def _close_browser(self) -> None:
		"""Close browser instance with retry logic."""
		await self._unsafe_close_browser()

	async def _unsafe_close_browser(self) -> None:
		"""Unsafe browser close logic without retry protection."""
		if self.browser and self.browser.is_connected():
			await self.browser.close()
			self.browser = None

	@retry(
		wait=0.5,
		retries=3,
		timeout=5,
		semaphore_limit=1,
		semaphore_scope='self',
		semaphore_lax=True,
		retry_on=(TimeoutError, psutil.TimeoutExpired),  # Only retry on timeouts, not NoSuchProcess
	)
	async def _terminate_browser_process(self, _hint: str = '') -> None:
		"""Terminate browser process with retry logic."""
		await self._unsafe_terminate_browser_process(_hint='(terminate() called)')

	async def _unsafe_terminate_browser_process(self, _hint: str = '') -> None:
		"""Unsafe browser process termination without retry protection."""
		if self.browser_pid:
			try:
				proc = psutil.Process(pid=self.browser_pid)
				cmdline = proc.cmdline()
				executable_path = cmdline[0] if cmdline else 'unknown'
				self.logger.info(f' ↳ Killing browser_pid={self.browser_pid} {_log_pretty_path(executable_path)} {_hint}')

				# Try graceful termination first
				proc.terminate()
				self._kill_child_processes(_hint=_hint)
				await asyncio.to_thread(proc.wait, timeout=4)
			except psutil.NoSuchProcess:
				# Process already gone, that's fine
				pass
			finally:
				self.browser_pid = None

	@retry(wait=0.5, retries=2, timeout=30, semaphore_limit=1, semaphore_scope='self', semaphore_lax=True)
	async def _save_trace_recording(self) -> None:
		"""Save browser trace recording."""
		if self.browser_profile.traces_dir and self.browser_context is not None:
			traces_path = Path(self.browser_profile.traces_dir)
			if traces_path.suffix:
				# Path has extension, use as-is (user specified exact file path)
				final_trace_path = traces_path
			else:
				# Path has no extension, treat as directory and create filename
				trace_filename = f'BrowserSession_{self.id}.zip'
				final_trace_path = traces_path / trace_filename

			self.logger.info(f'🎥 Saving browser_context trace to {final_trace_path}...')
			await self.browser_context.tracing.stop(path=str(final_trace_path))

	@observe_debug(ignore_input=True, ignore_output=True, name='connect_or_launch_browser')
	async def _connect_or_launch_browser(self) -> None:
		"""Try all connection methods in order of precedence."""
		# Try connecting via passed objects first
		await self.setup_browser_via_passed_objects()
		if self.browser_context:
			return

		# Try connecting via browser PID
		await self.setup_browser_via_browser_pid()
		if self.browser_context:
			return

		# Try connecting via WSS URL
		await self.setup_browser_via_wss_url()
		if self.browser_context:
			return

		# Try connecting via CDP URL
		await self.setup_browser_via_cdp_url()
		if self.browser_context:
			return

		# Launch new browser as last resort
		await self.setup_new_browser_context()

<<<<<<< HEAD
	@observe_debug(ignore_input=True, ignore_output=True)
	@retry(
		wait=1,  # wait 1s between each attempt to take a screenshot
		retries=1,  # try up to 1 time to take the screenshot (2 total attempts)
		timeout=12,  # allow up to 12s for each attempt to take a screenshot
		semaphore_limit=2,  # Allow 2 screenshots at a time to better utilize resources
		semaphore_name='screenshot_global',
		semaphore_scope='multiprocess',
		semaphore_lax=True,  # Continue without semaphore if it can't be acquired
		semaphore_timeout=15,  # Wait up to 15s for semaphore acquisition
	)
	async def _take_screenshot_hybrid(self, clip: dict[str, int] | None = None) -> str:
		"""Take screenshot using Playwright, with retry and semaphore protection."""
		# Use Playwright screenshot directly

		page = await self.get_current_page()
		assert self.browser_context
		# try:
		# 	# get fresh page handle
		# 	page = [p for p in self.browser_context.pages if p.url == page.url][0]
		# except Exception:
		# 	pass
		assert await page.evaluate('() => true'), 'Page is not usable before screenshot!'

		try:
			await page.bring_to_front()
			await page.wait_for_load_state('load', timeout=8000)
		except Exception:
			pass

		screenshot_b64 = None
		cdp_session = None
		try:
			# Use a shorter timeout for screenshots to prevent semaphore starvation
			# 10 seconds should be enough for most screenshots
			# screenshot = await page.screenshot(
			# 	full_page=False,
			# 	# scale='css',
			# 	timeout=screenshot_timeout,
			# 	# clip=FloatRect(**clip) if clip else None,
			# 	animations='allow',
			# 	caret='initial',
			#
			cdp_session = await page.context.new_cdp_session(page)  # type: ignore
			screenshot = await cdp_session.send(
				'Page.captureScreenshot',
				{
					'captureBeyondViewport': False,
					'fromSurface': True,
					'format': 'png',
					# 'clip': clip,
				},
			)
			screenshot_b64 = screenshot['data']
		except Exception as err:
			# Don't reset browser on timeout - this can cause semaphore deadlocks
			# Just re-raise the error and let the retry decorator handle it
			if 'timeout' in str(err).lower():
				self.logger.warning(f'⏱️ Screenshot timed out on page {page.url}: {err}')
			raise err
		finally:
			try:
				assert cdp_session
				await cdp_session.detach()
			except Exception:
				pass
		assert await page.evaluate('() => true'), 'Page is not usable after screenshot!'
		assert screenshot_b64, 'Playwright page.screenshot() returned empty base64'
		return screenshot_b64
=======
	# Removed _take_screenshot_hybrid - merged into take_screenshot
>>>>>>> 925bf327

	@observe_debug(ignore_input=True, ignore_output=True, name='setup_playwright')
	@retry(
		wait=1,
		retries=3,
		timeout=10,
		semaphore_limit=1,
		semaphore_name='playwright_global_object',
		semaphore_scope='global',
		semaphore_lax=False,
		semaphore_timeout=5,  # 5s to wait for global playwright object
	)
	async def setup_playwright(self) -> None:
		"""
		Set up playwright library client object: usually the result of (await async_playwright().start())
		Override to customize the set up of the playwright or patchright library object
		"""
		is_stealth = self.browser_profile.stealth

		# Configure browser channel based on stealth mode
		if is_stealth:
			# use patchright + chrome when stealth=True
			self.browser_profile.channel = self.browser_profile.channel or BrowserChannel.CHROME
			self.logger.info(f'🕶️ Activated stealth mode using patchright {self.browser_profile.channel.name.lower()} browser...')
		else:
			# use playwright + chromium by default
			self.browser_profile.channel = self.browser_profile.channel or BrowserChannel.CHROMIUM

		# Get or create the global playwright object
		self.playwright = self.playwright or await self._unsafe_get_or_start_playwright_object()

		# Log stealth best-practices warnings if applicable
		if is_stealth:
			if self.browser_profile.channel and self.browser_profile.channel != BrowserChannel.CHROME:
				self.logger.info(
					' 🪄 For maximum stealth, BrowserSession(...) should be passed channel=None or BrowserChannel.CHROME'
				)
			if not self.browser_profile.user_data_dir:
				self.logger.info(' 🪄 For maximum stealth, BrowserSession(...) should be passed a persistent user_data_dir=...')
			if self.browser_profile.headless or not self.browser_profile.no_viewport:
				self.logger.info(' 🪄 For maximum stealth, BrowserSession(...) should be passed headless=False & viewport=None')

		# register a shutdown hook to stop the shared global playwright node.js client when the program exits (if an event loop is still running)
		def shudown_playwright():
			if not self.playwright:
				return
			try:
				loop = asyncio.get_running_loop()
				self.logger.debug('🛑 Shutting down shared global playwright node.js client')
				task = loop.create_task(self.playwright.stop())
				if hasattr(task, '_log_destroy_pending'):
					task._log_destroy_pending = False  # type: ignore
			except Exception:
				pass
			self.playwright = None

		atexit.register(shudown_playwright)

	async def setup_browser_via_passed_objects(self) -> None:
		"""Override to customize the set up of the connection to an existing browser"""

		# 1. check for a passed Page object, if present, it always takes priority, set browser_context = page.context
		if self.agent_current_page:
			try:
				# Test if the page is still usable by evaluating simple JS
				await self.agent_current_page.evaluate('() => true')
				self.browser_context = self.agent_current_page.context
			except Exception:
				# Page is closed or unusable, clear it
				self.agent_current_page = None
				self.browser_context = None

		# 2. Check if the current browser connection is valid, if not clear the invalid objects
		if self.browser_context:
			try:
				# Try to access a property that would fail if the context is closed
				_ = self.browser_context.pages
				# Additional check: verify the browser is still connected
				if self.browser_context.browser and not self.browser_context.browser.is_connected():
					self.browser_context = None
			except Exception:
				# Context is closed, clear it
				self.browser_context = None

		# 3. if we have a browser object but it's disconnected, clear it and the context because we cant use either
		if self.browser and not self.browser.is_connected():
			if self.browser_context and (self.browser_context.browser is self.browser):
				self.browser_context = None
			self.browser = None

		# 4. if we have a context now, it always takes precedence, set browser = context.browser, otherwise use the passed browser
		browser_from_context = self.browser_context and self.browser_context.browser
		if browser_from_context and browser_from_context.is_connected():
			self.browser = browser_from_context

		if self.browser or self.browser_context:
			self.logger.info(f'🎭 Connected to existing user-provided browser: {self.browser_context}')
			self._set_browser_keep_alive(True)  # we connected to an existing browser, dont kill it at the end

	async def setup_browser_via_browser_pid(self) -> None:
		"""if browser_pid is provided, calcuclate its CDP URL by looking for --remote-debugging-port=... in its CLI args, then connect to it"""

		if self.browser or self.browser_context:
			return  # already connected to a browser
		if not self.browser_pid:
			return  # no browser_pid provided, nothing to do

		# check that browser_pid process is running, otherwise we cannot connect to it
		try:
			chrome_process = psutil.Process(pid=self.browser_pid)
			if not chrome_process.is_running():
				self.logger.warning(f'⚠️ Expected Chrome process with pid={self.browser_pid} is not running')
				return
			args = chrome_process.cmdline()
		except psutil.NoSuchProcess:
			self.logger.warning(f'⚠️ Expected Chrome process with pid={self.browser_pid} not found, unable to (re-)connect')
			return
		except Exception as e:
			self.browser_pid = None
			self.logger.warning(f'⚠️ Error accessing chrome process with pid={self.browser_pid}: {type(e).__name__}: {e}')
			return

		# check that browser_pid process is exposing a debug port we can connect to, otherwise we cannot connect to it
		debug_port = next((arg for arg in args if arg.startswith('--remote-debugging-port=')), '').split('=')[-1].strip()
		# self.logger.debug(f'👾 Found Chrome subprocess browser_pid={self.browser_pid} open CDP port: --remote-debugging-port={debug_port}')
		if not debug_port:
			# provided pid is unusable, it's either not running or doesnt have an open debug port we can connect to
			if '--remote-debugging-pipe' in args:
				self.logger.error(
					f'❌ Found --remote-debugging-pipe in browser launch args for browser_pid={self.browser_pid} but it was started by a different BrowserSession, cannot connect to it'
				)
			else:
				self.logger.error(
					f'❌ Could not find --remote-debugging-port=... to connect to in browser launch args for browser_pid={self.browser_pid}: {" ".join(args)}'
				)
			self.browser_pid = None
			return

		self.cdp_url = self.cdp_url or f'http://127.0.0.1:{debug_port}/'

		# Wait for CDP port to become available (Chrome might still be starting)
		import httpx

		# Add initial delay to give Chrome time to start up before first check
		await asyncio.sleep(2)

		async with httpx.AsyncClient() as client:
			for i in range(30):  # 30 second timeout
				# First check if the Chrome process has exited
				try:
					chrome_process = psutil.Process(pid=self.browser_pid)
					if not chrome_process.is_running():
						# If we have a subprocess reference, try to get stderr
						if hasattr(self, '_subprocess') and self._subprocess:
							stderr_output = ''
							if self._subprocess.stderr:
								try:
									stderr_bytes = await self._subprocess.stderr.read()
									stderr_output = stderr_bytes.decode('utf-8', errors='replace')
								except Exception:
									pass
							if 'Failed parsing extensions' in stderr_output:
								self.logger.error(f'❌ Chrome process {self.browser_pid} exited: Failed parsing extensions')
								raise RuntimeError('Failed parsing extensions: Chrome profile incompatibility detected')
							elif 'SingletonLock' in stderr_output or 'ProcessSingleton' in stderr_output:
								# Chrome exited due to singleton lock
								self._fallback_to_temp_profile('Chrome process exit due to SingletonLock')
								# Kill the subprocess and retry with new profile
								try:
									self._subprocess.terminate()
									await self._subprocess.wait()
								except Exception:
									pass
								self.browser_pid = None
								# Retry with the new temp directory
								await self._unsafe_setup_new_browser_context()
								return
							else:
								# Chrome exited for unknown reason, try fallback to temp profile
								self.logger.warning(
									f'⚠️ Chrome process {self.browser_pid} exited unexpectedly. Error: {stderr_output[:500] if stderr_output else "No error output"}'
								)
								self._fallback_to_temp_profile('Chrome process exit with unknown error')
								# Kill the subprocess and retry with new profile
								try:
									self._subprocess.terminate()
									await self._subprocess.wait()
								except Exception:
									pass
								self.browser_pid = None
								# Retry with the new temp directory
								await self._unsafe_setup_new_browser_context()
								return
						self.logger.error(f'❌ Chrome process {self.browser_pid} exited unexpectedly')
						self.browser_pid = None
						return
				except psutil.NoSuchProcess:
					self.logger.error(f'❌ Chrome process {self.browser_pid} no longer exists')
					self.browser_pid = None
					return

				try:
					response = await client.get(f'{self.cdp_url}json/version', timeout=1.0)
					if response.status_code == 200:
						# self.logger.debug(f'✅ Chrome CDP port {debug_port} is ready')
						break
				except (httpx.ConnectError, httpx.TimeoutException):
					if i == 0:
						self.logger.debug(f'⏳ Waiting for Chrome CDP port {debug_port} to become available...')
					await asyncio.sleep(1)
			else:
				self.logger.error(f'❌ Chrome CDP port {debug_port} did not become available after 30 seconds')
				self.browser_pid = None
				return

		# Determine if this is a newly spawned subprocess or an existing process
		if hasattr(self, '_subprocess') and self._subprocess and self._subprocess.pid == self.browser_pid:
			self.logger.info(
				f'🌎 Connecting to newly spawned browser via CDP {self.cdp_url} -> browser_pid={self.browser_pid} (local)'
			)
		else:
			self.logger.info(
				f'🌎 Connecting to existing browser via CDP  {self.cdp_url} -> browser_pid={self.browser_pid} (local)'
			)
		assert self.playwright is not None, 'playwright instance is None'
		self.browser = self.browser or await self.playwright.chromium.connect_over_cdp(
			self.cdp_url,
			**self.browser_profile.kwargs_for_connect().model_dump(),
		)
		self._set_browser_keep_alive(True)  # we connected to an existing browser, dont kill it at the end

	async def setup_browser_via_wss_url(self) -> None:
		"""check for a passed wss_url, connect to a remote playwright browser server via WSS"""

		if self.browser or self.browser_context:
			return  # already connected to a browser
		if not self.wss_url:
			return  # no wss_url provided, nothing to do

		self.logger.info(
			f'🌎 Connecting to existing playwright node.js browser server over WSS: {self.wss_url} -> (remote playwright)'
		)
		assert self.playwright is not None, 'playwright instance is None'
		self.browser = self.browser or await self.playwright.chromium.connect(
			self.wss_url,
			**self.browser_profile.kwargs_for_connect().model_dump(),
		)
		self._set_browser_keep_alive(True)  # we connected to an existing browser, dont kill it at the end

	async def setup_browser_via_cdp_url(self) -> None:
		"""check for a passed cdp_url, connect to a remote chromium-based browser via CDP"""

		if self.browser or self.browser_context:
			return  # already connected to a browser
		if not self.cdp_url:
			return  # no cdp_url provided, nothing to do

		self.logger.info(f'🌎 Connecting to existing chromium-based browser via CDP: {self.cdp_url} -> (remote browser)')
		assert self.playwright is not None, 'playwright instance is None'
		self.browser = self.browser or await self.playwright.chromium.connect_over_cdp(
			self.cdp_url,
			**self.browser_profile.kwargs_for_connect().model_dump(),
		)
		self._set_browser_keep_alive(True)  # we connected to an existing browser, dont kill it at the end

	@retry(wait=1, retries=2, timeout=45, semaphore_limit=1, semaphore_scope='self', semaphore_lax=False)
	async def setup_new_browser_context(self) -> None:
		"""Launch a new browser and browser_context"""
		# Double-check after semaphore acquisition to prevent duplicate browser launches
		if self.browser_context:
			try:
				# Check if context is still valid and has pages
				if self.browser_context.pages and not all(page.is_closed() for page in self.browser_context.pages):
					# self.logger.debug('Browser context already exists after semaphore acquisition, skipping launch')
					return
			except Exception:
				# If we can't check pages, assume context is invalid and continue with launch
				pass
		await self._unsafe_setup_new_browser_context()

	async def _unsafe_setup_new_browser_context(self) -> None:
		"""Unsafe browser context setup without retry protection."""

		# if we have a browser object but no browser_context, use the first context discovered or make a new one
		if self.browser and not self.browser_context:
			# If HAR recording or video recording is requested, we need to create a new context with recording enabled
			# Cannot reuse existing context as recording must be configured at context creation
			if (self.browser_profile.record_har_path or self.browser_profile.record_video_dir) and self.browser.contexts:
				recording_types = []
				if self.browser_profile.record_har_path:
					recording_types.append('HAR')
				if self.browser_profile.record_video_dir:
					recording_types.append('video')
				self.logger.info(
					f'🎥 Creating new browser_context with {" and ".join(recording_types)} recording enabled (cannot reuse existing context)'
				)
				self.browser_context = await self.browser.new_context(
					**self.browser_profile.kwargs_for_new_context().model_dump(mode='json')
				)
			elif self.browser.contexts:
				self.browser_context = self.browser.contexts[0]
				# Check if this is a newly spawned subprocess
				if hasattr(self, '_subprocess') and self._subprocess and self._subprocess.pid == self.browser_pid:
					self.logger.debug(f'👤 Using default browser_context opened in newly spawned browser: {self.browser_context}')
				else:
					self.logger.info(f'👤 Using first browser_context found in existing browser: {self.browser_context}')
			else:
				self.browser_context = await self.browser.new_context(
					**self.browser_profile.kwargs_for_new_context().model_dump(mode='json')
				)
				storage_info = (
					f' + loaded storage_state={len(self.browser_profile.storage_state) if self.browser_profile.storage_state else 0} cookies'
					if self.browser_profile.storage_state and isinstance(self.browser_profile.storage_state, dict)
					else ''
				)
				self.logger.info(
					f'🌎 Created new empty browser_context in existing browser{storage_info}: {self.browser_context}'
				)

		# if we still have no browser_context by now, launch a new local one using launch_persistent_context()
		if not self.browser_context:
			assert self.browser_profile.channel is not None, 'browser_profile.channel is None'
			self.logger.info(
				f'🎭 Launching new local browser '
				f'{str(type(self.playwright).__module__).split(".")[0]}:{self.browser_profile.channel.name.lower()} keep_alive={self.browser_profile.keep_alive or False} '
				f'user_data_dir= {_log_pretty_path(self.browser_profile.user_data_dir) or "<incognito>"}'
			)

			# if no user_data_dir is provided, generate a unique one for this temporary browser_context (will be used to uniquely identify the browser_pid later)
			if not self.browser_profile.user_data_dir:
				# self.logger.debug('🌎 Launching local browser in incognito mode')
				# if no user_data_dir is provided, generate a unique one for this temporary browser_context (will be used to uniquely identify the browser_pid later)
				self.browser_profile.user_data_dir = self.browser_profile.user_data_dir or Path(
					tempfile.mkdtemp(prefix='browseruse-tmp-')
				)
			# If we're reconnecting and using a temp directory, create a new one
			# This avoids conflicts with the previous browser process that might still be shutting down
			elif self.browser_profile.user_data_dir and Path(self.browser_profile.user_data_dir).name.startswith(
				'browseruse-tmp-'
			):
				old_dir = self.browser_profile.user_data_dir
				self.browser_profile.user_data_dir = Path(tempfile.mkdtemp(prefix='browseruse-tmp-'))
				self.logger.debug(
					f'🗑️ Cleaning up old tmp user_data_dir= {_log_pretty_path(old_dir)} and using fresh one:{_log_pretty_path(self.browser_profile.user_data_dir)}'
				)
				try:
					shutil.rmtree(old_dir)
				except Exception:
					self.logger.warning(f'🗑️ Failed to cleanup old tmp user_data_dir= {_log_pretty_path(old_dir)}')

			# user data dir was provided, prepare it for use (handles conflicts automatically)
			self.prepare_user_data_dir()

			# if a user_data_dir is provided, launch Chrome as subprocess then connect via CDP
			try:
				async with asyncio.timeout(self.browser_profile.timeout / 1000):
					try:
						assert self.playwright is not None, 'playwright instance is None'

						# Find an available port for remote debugging
						import socket

						with socket.socket(socket.AF_INET, socket.SOCK_STREAM) as s:
							s.bind(('127.0.0.1', 0))
							s.listen(1)
							debug_port = s.getsockname()[1]

						# Get chromium executable path from browser profile or fall back to to playwright default
						chromium_path = self.browser_profile.executable_path or self.playwright.chromium.executable_path

						# Build chrome launch command with all args
						chrome_args = self.browser_profile.get_args()

						# Add/replace remote-debugging-port with our chosen port
						final_args = []
						for arg in chrome_args:
							if not arg.startswith('--remote-debugging-port='):
								final_args.append(arg)
						final_args.extend(
							[
								f'--remote-debugging-port={debug_port}',
								f'--user-data-dir={self.browser_profile.user_data_dir}',
							]
						)

						# Build final command
						chrome_launch_cmd = [chromium_path] + final_args

						# Launch chrome as subprocess
						self.logger.info(
							f' ↳ Spawning Chrome subprocess listening on CDP http://127.0.0.1:{debug_port}/ with user_data_dir= {_log_pretty_path(self.browser_profile.user_data_dir)}'
						)
						process = await asyncio.create_subprocess_exec(
							*chrome_launch_cmd,
							stdout=asyncio.subprocess.PIPE,
							stderr=asyncio.subprocess.PIPE,
						)

						# Store the subprocess reference for error handling
						self._subprocess = process

						# Store the browser PID
						self.browser_pid = process.pid
						self._set_browser_keep_alive(False)  # We launched it, so we should close it
						# self.logger.debug(f'👶 Chrome subprocess launched with browser_pid={process.pid}')

						# Use the existing setup_browser_via_browser_pid method to connect
						# It will wait for the CDP port to become available
						await self.setup_browser_via_browser_pid()

						# If connection failed, browser will be None
						if not self.browser:
							# Try to get error info from the process
							if process.returncode is not None:
								# Chrome exited, try to read stderr for error message
								stderr_output = ''
								if process.stderr:
									try:
										stderr_bytes = await process.stderr.read()
										stderr_output = stderr_bytes.decode('utf-8', errors='replace')
									except Exception:
										pass

								# Check for common Chrome errors
								if 'Failed parsing extensions' in stderr_output:
									raise RuntimeError(
										f'Failed parsing extensions: Chrome profile incompatibility detected. Chrome exited with code {process.returncode}'
									)
								elif 'SingletonLock' in stderr_output or 'ProcessSingleton' in stderr_output:
									raise RuntimeError(f'SingletonLock error: {stderr_output[:500]}')
								else:
									# For any other error, log it and raise to trigger fallback
									self.logger.warning(
										f'⚠️ Chrome subprocess exited with code {process.returncode}. Error: {stderr_output[:500] if stderr_output else "No error output"}'
									)
									raise RuntimeError(
										f'Chrome subprocess exited with code {process.returncode}. Error output: {stderr_output[:500] if stderr_output else "No error output"}'
									)
							else:
								# Kill the subprocess if it's still running but we couldn't connect
								try:
									process.terminate()
									await process.wait()
								except Exception:
									pass
								raise RuntimeError(f'Failed to connect to Chrome subprocess on port {debug_port}')

					except Exception as e:
						# Check if it's a SingletonLock error or Chrome subprocess exit error
						if (
							'SingletonLock' in str(e)
							or 'ProcessSingleton' in str(e)
							or 'Chrome subprocess exited' in str(e)
							or isinstance(e, RuntimeError)
						):
							# Fall back to temporary directory
							reason = (
								'Chrome launch error due to SingletonLock'
								if 'SingletonLock' in str(e)
								else 'Chrome subprocess failed to start'
							)
							self._fallback_to_temp_profile(reason)
							# Kill the failed subprocess if it exists
							if hasattr(self, '_subprocess') and self._subprocess:
								try:
									self._subprocess.terminate()
									await self._subprocess.wait()
								except Exception:
									pass
							# Retry the launch with the new temporary directory
							await self._unsafe_setup_new_browser_context()
							return
						# Re-raise if not a timeout
						elif not isinstance(e, asyncio.TimeoutError):
							raise
			except TimeoutError:
				self.logger.warning(
					'Browser operation timed out. This may indicate the playwright instance is invalid due to event loop changes. '
					'Recreating playwright instance and retrying...'
				)
				# Force recreation of the playwright object
				self.playwright = await self._start_global_playwright_subprocess(is_stealth=self.browser_profile.stealth)
				# Retry the whole subprocess launch
				await self._unsafe_setup_new_browser_context()
				return
			except Exception as e:
				# Check if it's a SingletonLock error from the subprocess
				if 'SingletonLock' in str(e) or 'ProcessSingleton' in str(e):
					# Fall back to temporary directory
					self._fallback_to_temp_profile('Chrome launch error due to SingletonLock')
					# Retry the launch with the new temporary directory
					await self._unsafe_setup_new_browser_context()
					return

				# show a nice logger hint explaining what went wrong with the user_data_dir
				# calculate the version of the browser that the user_data_dir is for, and the version of the browser we are running with
				user_data_dir_chrome_version = '???'
				test_browser_version = '???'
				try:
					# user_data_dir is corrupted or unreadable because it was migrated to a newer version of chrome than we are running with
					user_data_dir_chrome_version = (Path(self.browser_profile.user_data_dir) / 'Last Version').read_text().strip()
				except Exception:
					pass  # let the logger below handle it
				try:
					assert self.playwright is not None, 'playwright instance is None'
					test_browser = await self.playwright.chromium.launch(headless=True)
					test_browser_version = test_browser.version
					await test_browser.close()
				except Exception:
					pass

				# failed to parse extensions == most common error text when user_data_dir is corrupted / has an unusable schema
				reason = 'due to bad' if 'Failed parsing extensions' in str(e) else 'for unknown reason with'
				driver = str(type(self.playwright).__module__).split('.')[0].lower()
				browser_channel = (
					Path(self.browser_profile.executable_path).name.replace(' ', '-').replace('.exe', '').lower()
					if self.browser_profile.executable_path
					else (self.browser_profile.channel or BROWSERUSE_DEFAULT_CHANNEL).name.lower()
				)
				self.logger.error(
					f'❌ Launching new local browser {driver}:{browser_channel} (v{test_browser_version}) failed!'
					f'\n\tFailed {reason} user_data_dir= {_log_pretty_path(self.browser_profile.user_data_dir)} (created with v{user_data_dir_chrome_version})'
					'\n\tTry using a different browser version/channel or delete the user_data_dir to start over with a fresh profile.'
					'\n\t(can happen if different versions of Chrome/Chromium/Brave/etc. tried to share one dir)'
					f'\n\n{type(e).__name__} {e}'
				)
				raise

		# Only restore browser from context if it's connected, otherwise keep it None to force new launch
		browser_from_context = self.browser_context and self.browser_context.browser
		if browser_from_context and browser_from_context.is_connected():
			self.browser = browser_from_context
		# ^ self.browser can unfortunately still be None at the end ^
		# playwright does not give us a browser object at all when we use launch_persistent_context()!

		# PID detection is no longer needed since we get PIDs directly from subprocesses or passed objects

		if self.browser:
			assert self.browser.is_connected(), (
				f'Browser is not connected, did the browser process crash or get killed? (connection method: {self._connection_str})'
			)
			# Only log final connection if we didn't already log it via setup_browser_via_browser_pid
			if not (hasattr(self, '_subprocess') and self._subprocess and self._subprocess.pid == self.browser_pid):
				self.logger.debug(f'🪢 Browser {self._connection_str} connected {self.browser or self.browser_context}')
		elif self.browser_context and not self.browser:
			# For launch_persistent_context case where we don't get a browser object
			self.logger.debug(f'🪢 Browser context {self._connection_str} connected {self.browser_context}')

		assert self.browser_context, (
			f'{self} Failed to create a playwright BrowserContext {self.browser_context} for browser={self.browser}'
		)

		# self.logger.debug('Setting up init scripts in browser')

		init_script = """
			// check to make sure we're not inside the PDF viewer
			window.isPdfViewer = !!document?.body?.querySelector('body > embed[type="application/pdf"][width="100%"]')
			if (!window.isPdfViewer) {

				// Permissions
				const originalQuery = window.navigator.permissions.query;
				window.navigator.permissions.query = (parameters) => (
					parameters.name === 'notifications' ?
						Promise.resolve({ state: Notification.permission }) :
						originalQuery(parameters)
				);
				(() => {
					if (window._eventListenerTrackerInitialized) return;
					window._eventListenerTrackerInitialized = true;

					const originalAddEventListener = EventTarget.prototype.addEventListener;
					const eventListenersMap = new WeakMap();

					EventTarget.prototype.addEventListener = function(type, listener, options) {
						if (typeof listener === "function") {
							let listeners = eventListenersMap.get(this);
							if (!listeners) {
								listeners = [];
								eventListenersMap.set(this, listeners);
							}

							listeners.push({
								type,
								listener,
								listenerPreview: listener.toString().slice(0, 100),
								options
							});
						}

						return originalAddEventListener.call(this, type, listener, options);
					};

					window.getEventListenersForNode = (node) => {
						const listeners = eventListenersMap.get(node) || [];
						return listeners.map(({ type, listenerPreview, options }) => ({
							type,
							listenerPreview,
							options
						}));
					};
				})();
			}
		"""

		# Expose anti-detection scripts
		try:
			await self.browser_context.add_init_script(init_script)
		except Exception as e:
			if 'Target page, context or browser has been closed' in str(e):
				self.logger.warning('⚠️ Browser context was closed before init script could be added')
				# Reset connection state since browser is no longer valid
				self._reset_connection_state()
			else:
				raise

		if self.browser_profile.stealth and not isinstance(self.playwright, Patchright):
			self.logger.warning('⚠️ Failed to set up stealth mode. (...) got normal playwright objects as input.')

	# async def _fork_locked_user_data_dir(self) -> None:
	# 	"""Fork an in-use user_data_dir by cloning it to a new location to allow a second browser to use it"""
	# 	# TODO: implement copy-on-write using overlayfs or zfs or something
	# 	suffix_num = str(self.browser_profile.user_data_dir).rsplit('.', 1)[-1] or '1'
	# 	suffix_num = int(suffix_num) if suffix_num.isdigit() else 1
	# 	dir_name = self.browser_profile.user_data_dir.name
	# 	incremented_name = dir_name.replace(f'.{suffix_num}', f'.{suffix_num + 1}')
	# 	fork_path = self.browser_profile.user_data_dir.parent / incremented_name

	# 	# keep incrementing the suffix_num until we find a path that doesn't exist
	# 	while fork_path.exists():
	# 		suffix_num += 1
	# 		fork_path = self.browser_profile.user_data_dir.parent / (dir_name.rsplit('.', 1)[0] + f'.{suffix_num}')

	# 	# use shutil to recursively copy the user_data_dir to a new location
	# 	shutil.copytree(
	# 		str(self.browser_profile.user_data_dir),
	# 		str(fork_path),
	# 		symlinks=True,
	# 		ignore_dangling_symlinks=True,
	# 		dirs_exist_ok=False,
	# 	)
	# 	self.browser_profile.user_data_dir = fork_path
	# 	self.browser_profile.prepare_user_data_dir()

	@observe_debug(ignore_input=True, ignore_output=True, name='setup_current_page_change_listeners')
	async def _setup_current_page_change_listeners(self) -> None:
		# Uses a combination of:
		# - visibilitychange events
		# - window focus/blur events
		# - pointermove events

		# This annoying multi-method approach is needed for more reliable detection across browsers because playwright provides no API for this.

		# TODO: pester the playwright team to add a new event that fires when a headful tab is focused.
		# OR implement a browser-use chrome extension that acts as a bridge to the chrome.tabs API.

		#         - https://github.com/microsoft/playwright/issues/1290
		#         - https://github.com/microsoft/playwright/issues/2286
		#         - https://github.com/microsoft/playwright/issues/3570
		#         - https://github.com/microsoft/playwright/issues/13989

		# set up / detect foreground page
		assert self.browser_context is not None, 'BrowserContext object is not set'
		pages = self.browser_context.pages
		foreground_page = None
		if pages:
			foreground_page = pages[0]
			self.logger.debug(
				f'👁️‍🗨️ Found {len(pages)} existing tabs in browser, Agent 🅰 {self.id[-4:]} is on Page 🅟 {str(id(foreground_page))[-2:]}: {_log_pretty_url(foreground_page.url)}'  # type: ignore
			)
		else:
			foreground_page = await self.browser_context.new_page()
			pages = [foreground_page]
			self.logger.debug('➕ Opened new tab in empty browser context...')

		self.agent_current_page = self.agent_current_page or foreground_page
		self.human_current_page = self.human_current_page or foreground_page
		# self.logger.debug('About to define _BrowserUseonTabVisibilityChange callback')

		def _BrowserUseonTabVisibilityChange(source: dict[str, Page]):
			"""hook callback fired when init script injected into a page detects a focus event"""
			new_page = source['page']

			# Update human foreground tab state
			old_foreground = self.human_current_page
			assert self.browser_context is not None, 'BrowserContext object is not set'
			assert old_foreground is not None, 'Old foreground page is not set'
			old_tab_idx = self.browser_context.pages.index(old_foreground)  # type: ignore
			self.human_current_page = new_page
			new_tab_idx = self.browser_context.pages.index(new_page)  # type: ignore

			# Log before and after for debugging
			old_url = old_foreground and old_foreground.url or 'about:blank'
			new_url = new_page and new_page.url or 'about:blank'
			agent_url = self.agent_current_page and self.agent_current_page.url or 'about:blank'
			agent_tab_idx = self.browser_context.pages.index(self.agent_current_page)  # type: ignore
			if old_url != new_url:
				self.logger.info(
					f'👁️ Foregound tab changed by human from [{old_tab_idx}]{_log_pretty_url(old_url)} '
					f'➡️ [{new_tab_idx}]{_log_pretty_url(new_url)} '
					f'(agent will stay on [{agent_tab_idx}]{_log_pretty_url(agent_url)})'
				)

		# Store the callback so we can potentially clean it up later
		self._tab_visibility_callback = _BrowserUseonTabVisibilityChange

		# self.logger.info('About to call expose_binding')
		try:
			await self.browser_context.expose_binding('_BrowserUseonTabVisibilityChange', _BrowserUseonTabVisibilityChange)
			# self.logger.debug('window._BrowserUseonTabVisibilityChange binding attached via browser_context')
		except Exception as e:
			if 'Function "_BrowserUseonTabVisibilityChange" has been already registered' in str(e):
				self.logger.debug(
					'⚠️ Function "_BrowserUseonTabVisibilityChange" has been already registered, '
					'this is likely because the browser was already started with an existing BrowserSession()'
				)

			else:
				raise

		update_tab_focus_script = """
			// --- Method 1: visibilitychange event (unfortunately *all* tabs are always marked visible by playwright, usually does not fire) ---
			document.addEventListener('visibilitychange', async () => {
				if (document.visibilityState === 'visible') {
					await window._BrowserUseonTabVisibilityChange({ source: 'visibilitychange', url: document.location.href });
					console.log('BrowserUse Foreground tab change event fired', document.location.href);
				}
			});
			
			// --- Method 2: focus/blur events, most reliable method for headful browsers ---
			window.addEventListener('focus', async () => {
				await window._BrowserUseonTabVisibilityChange({ source: 'focus', url: document.location.href });
				console.log('BrowserUse Foreground tab change event fired', document.location.href);
			});
			
			// --- Method 3: pointermove events (may be fired by agent if we implement AI hover movements, also very noisy) ---
			// Use a throttled handler to avoid excessive calls
			// let lastMove = 0;
			// window.addEventListener('pointermove', async () => {
			// 	const now = Date.now();
			// 	if (now - lastMove > 1000) {  // Throttle to once per second
			// 		lastMove = now;
			// 		await window._BrowserUseonTabVisibilityChange({ source: 'pointermove', url: document.location.href });
			//      console.log('BrowserUse Foreground tab change event fired', document.location.href);
			// 	}
			// });
		"""
		try:
			await self.browser_context.add_init_script(update_tab_focus_script)
		except Exception as e:
			self.logger.warning(f'⚠️ Failed to register init script for tab focus detection: {e}')

		# Set up visibility listeners for all existing tabs
		# self.logger.info(f'Setting up visibility listeners for {len(self.browser_context.pages)} pages')
		for page in self.browser_context.pages:
			# self.logger.info(f'Processing page with URL: {repr(page.url)}')
			# Skip new tab pages as they can hang when evaluating scripts
			if is_new_tab_page(page.url):
				continue

			try:
				await page.evaluate(update_tab_focus_script)
				# self.logger.debug(f'👁️ Added visibility listener to existing tab: {page.url}')
			except Exception as e:
				page_idx = self.browser_context.pages.index(page)  # type: ignore
				self.logger.debug(
					f'⚠️ Failed to add visibility listener to existing tab, is it crashed or ignoring CDP commands?: [{page_idx}]{page.url}: {type(e).__name__}: {e}'
				)

	@observe_debug(
		ignore_input=True, ignore_output=True, name='setup_viewports', metadata={'browser_profile': '{{browser_profile}}'}
	)
	async def _setup_viewports(self) -> None:
		"""Resize any existing page viewports to match the configured size, set up storage_state, permissions, geolocation, etc."""

		assert self.browser_context, 'BrowserSession.browser_context must already be set up before calling _setup_viewports()'

		# log the viewport settings to terminal
		viewport = self.browser_profile.viewport
		self.logger.debug(
			'📐 Setting up viewport: '
			+ f'headless={self.browser_profile.headless} '
			+ (
				f'window={self.browser_profile.window_size["width"]}x{self.browser_profile.window_size["height"]}px '
				if self.browser_profile.window_size
				else '(no window) '
			)
			+ (
				f'screen={self.browser_profile.screen["width"]}x{self.browser_profile.screen["height"]}px '
				if self.browser_profile.screen
				else ''
			)
			+ (f'viewport={viewport["width"]}x{viewport["height"]}px ' if viewport else '(no viewport) ')
			+ f'device_scale_factor={self.browser_profile.device_scale_factor or 1.0} '
			+ f'is_mobile={self.browser_profile.is_mobile} '
			+ (f'color_scheme={self.browser_profile.color_scheme.value} ' if self.browser_profile.color_scheme else '')
			+ (f'locale={self.browser_profile.locale} ' if self.browser_profile.locale else '')
			+ (f'timezone_id={self.browser_profile.timezone_id} ' if self.browser_profile.timezone_id else '')
			+ (f'geolocation={self.browser_profile.geolocation} ' if self.browser_profile.geolocation else '')
			+ (f'permissions={",".join(self.browser_profile.permissions or ["<none>"])} ')
			+ f'storage_state={_log_pretty_path(str(self.browser_profile.storage_state or self.browser_profile.cookies_file or "<none>"))} '
		)

		# if we have any viewport settings in the profile, make sure to apply them to the entire browser_context as defaults
		if self.browser_profile.permissions:
			try:
				await self.browser_context.grant_permissions(self.browser_profile.permissions)
			except Exception as e:
				self.logger.warning(
					f'⚠️ Failed to grant browser permissions {self.browser_profile.permissions}: {type(e).__name__}: {e}'
				)
		try:
			if self.browser_profile.default_timeout:
				self.browser_context.set_default_timeout(self.browser_profile.default_timeout)
			if self.browser_profile.default_navigation_timeout:
				self.browser_context.set_default_navigation_timeout(self.browser_profile.default_navigation_timeout)
		except Exception as e:
			self.logger.warning(
				f'⚠️ Failed to set playwright timeout settings '
				f'cdp_api={self.browser_profile.default_timeout} '
				f'navigation={self.browser_profile.default_navigation_timeout}: {type(e).__name__}: {e}'
			)
		try:
			if self.browser_profile.extra_http_headers:
				await self.browser_context.set_extra_http_headers(self.browser_profile.extra_http_headers)
		except Exception as e:
			self.logger.warning(
				f'⚠️ Failed to setup playwright extra_http_headers: {type(e).__name__}: {e}'
			)  # dont print the secret header contents in the logs!

		try:
			if self.browser_profile.geolocation:
				await self.browser_context.set_geolocation(self.browser_profile.geolocation)
		except Exception as e:
			self.logger.warning(
				f'⚠️ Failed to update browser geolocation {self.browser_profile.geolocation}: {type(e).__name__}: {e}'
			)

		await self.load_storage_state()

		page = None

		for page in self.browser_context.pages:
			# apply viewport size settings to any existing pages
			if viewport:
				await page.set_viewport_size(viewport)

			# show browser-use dvd screensaver-style bouncing loading animation on any new tab pages
			if is_new_tab_page(page.url):
				# Navigate to about:blank if we're on chrome://new-tab-page to avoid security restrictions
				if page.url.startswith('chrome://new-tab-page'):
					try:
						# can raise exception if nav is interrupted by another agent nav or human, harmless but annoying
						await page.goto('about:blank', wait_until='load', timeout=5000)
					except Exception:
						pass
				await self._show_dvd_screensaver_loading_animation(page)

		page = page or (await self.browser_context.new_page())

		if (not viewport) and (self.browser_profile.window_size is not None) and not self.browser_profile.headless:
			# attempt to resize the actual browser window

			# cdp api: https://chromedevtools.github.io/devtools-protocol/tot/Browser/#method-setWindowBounds
			try:
				cdp_session = await page.context.new_cdp_session(page)  # type: ignore
				window_id_result = await cdp_session.send('Browser.getWindowForTarget')
				await cdp_session.send(
					'Browser.setWindowBounds',
					{
						'windowId': window_id_result['windowId'],
						'bounds': {
							**self.browser_profile.window_size,
							'windowState': 'normal',  # Ensure window is not minimized/maximized
						},
					},
				)
				try:
					await asyncio.wait_for(cdp_session.detach(), timeout=1.0)
				except (TimeoutError, Exception):
					pass
			except Exception as e:
				_log_size = lambda size: f'{size["width"]}x{size["height"]}px'
				try:
					# fallback to javascript resize if cdp setWindowBounds fails
					await page.evaluate(
						"""(width, height) => {window.resizeTo(width, height)}""",
						[self.browser_profile.window_size['width'], self.browser_profile.window_size['height']],
					)
					return
				except Exception:
					pass

				self.logger.warning(
					f'⚠️ Failed to resize browser window to {_log_size(self.browser_profile.window_size)} via CDP setWindowBounds: {type(e).__name__}: {e}'
				)

	def _set_browser_keep_alive(self, keep_alive: bool | None) -> None:
		"""set the keep_alive flag on the browser_profile, defaulting to True if keep_alive is None"""
		if self.browser_profile.keep_alive is None:
			self.browser_profile.keep_alive = keep_alive

	@observe_debug(ignore_input=True, ignore_output=True, name='is_connected')
	async def is_connected(self, restart: bool = True) -> bool:
		"""
		Check if the browser session has valid, connected browser and context objects.
		Returns False if any of the following conditions are met:
		- No browser_context exists
		- Browser exists but is disconnected
		- Browser_context's browser exists but is disconnected
		- Browser_context itself is closed/unusable

		Args:
			restart: If True, will attempt to create a new tab if no pages exist (valid contexts must always have at least one page open).
			        If False, will only check connection status without side effects.
		"""
		if not self.browser_context:
			return False

		if self.browser_context.browser and not self.browser_context.browser.is_connected():
			return False

		# Check if the browser_context itself is closed/unusable
		try:
			# The only reliable way to check if a browser context is still valid
			# is to try to use it. We'll try a simple page.evaluate() call.
			if self.browser_context.pages:
				# Use the first available page to test the connection
				test_page = self.browser_context.pages[0]
				# Try a simple evaluate to check if the connection is alive
				result = await test_page.evaluate('() => true')
				return result is True
			elif restart:
				# Create new page directly to avoid using decorated methods
				new_page = await self.browser_context.new_page()
				self.agent_current_page = new_page
				if (not self.human_current_page) or self.human_current_page.is_closed():
					self.human_current_page = new_page
				# Test the new tab
				if self.browser_context.pages:
					test_page = self.browser_context.pages[0]
					result = await test_page.evaluate('() => true')
					return result is True
				return False
			else:
				return False
		except Exception:
			# Any exception means the context is closed or invalid
			return False

	def _reset_connection_state(self) -> None:
		"""Reset the browser connection state when disconnection is detected"""

		already_disconnected = not any(
			(
				self.initialized,
				self.browser,
				self.browser_context,
				self.agent_current_page,
				self.human_current_page,
				self._cached_clickable_element_hashes,
				self._cached_browser_state_summary,
			)
		)

		self.initialized = False
		self.browser = None
		self.browser_context = None
		self.agent_current_page = None
		self.human_current_page = None
		self._cached_clickable_element_hashes = None
		# Reset CDP connection info when browser is stopped
		self.cdp_url = None
		self.browser_pid = None
		self._cached_browser_state_summary = None
		# Don't clear self.playwright here - it should be cleared explicitly in kill()

		if self.browser_pid:
			try:
				# browser_pid is different from all the other state objects, it's closer to cdp_url or wss_url
				# because we might still be able to reconnect to the same browser even if self.browser_context died
				# if we have a self.browser_pid, check if it's still alive and serving a remote debugging port
				# if so, don't clear it because there's a chance we can re-use it by just reconnecting to the same pid's port
				proc = psutil.Process(self.browser_pid)
				proc_is_alive = proc.status() not in (psutil.STATUS_ZOMBIE, psutil.STATUS_DEAD)
				assert proc_is_alive and '--remote-debugging-port' in ' '.join(proc.cmdline())
			except Exception:
				self.logger.info(f' ↳ Browser browser_pid={self.browser_pid} process is no longer running')
				# process has gone away or crashed, pid is no longer valid so we clear it
				self.browser_pid = None

		if not already_disconnected:
			self.logger.debug(f'⚰️ Browser {self._connection_str} disconnected')

	def _check_for_singleton_lock_conflict(self) -> bool:
		"""Check if the user data directory has a conflicting browser process.

		Returns:
			True if there's a conflict (active process using this profile), False otherwise
		"""
		if not self.browser_profile.user_data_dir:
			return False

		# Normalize the path for comparison
		target_dir = str(Path(self.browser_profile.user_data_dir).expanduser().resolve())

		# Check for running processes using this user data dir
		for proc in psutil.process_iter(['pid', 'cmdline']):
			# Skip our own browser process
			if hasattr(self, 'browser_pid') and self.browser_pid and proc.info['pid'] == self.browser_pid:
				continue

			cmdline = proc.info['cmdline'] or []

			# Check both formats: --user-data-dir=/path and --user-data-dir /path
			for i, arg in enumerate(cmdline):
				# Combined format: --user-data-dir=/path
				if arg.startswith('--user-data-dir='):
					try:
						cmd_path = str(Path(arg.split('=', 1)[1]).expanduser().resolve())
						if cmd_path == target_dir:
							self.logger.debug(
								f'🔍 Found conflicting Chrome process PID {proc.info["pid"]} using profile {_log_pretty_path(self.browser_profile.user_data_dir)}'
							)
							return True
					except Exception:
						# Fallback to string comparison if path resolution fails
						if arg.split('=', 1)[1] == str(self.browser_profile.user_data_dir):
							self.logger.debug(
								f'🔍 Found conflicting Chrome process PID {proc.info["pid"]} using profile {_log_pretty_path(self.browser_profile.user_data_dir)}'
							)
							return True
				# Separate format: --user-data-dir /path
				elif arg == '--user-data-dir' and i + 1 < len(cmdline):
					try:
						cmd_path = str(Path(cmdline[i + 1]).expanduser().resolve())
						if cmd_path == target_dir:
							self.logger.debug(
								f'🔍 Found conflicting Chrome process PID {proc.info["pid"]} using profile {_log_pretty_path(self.browser_profile.user_data_dir)}'
							)
							return True
					except Exception:
						# Fallback to string comparison if path resolution fails
						if cmdline[i + 1] == str(self.browser_profile.user_data_dir):
							self.logger.debug(
								f'🔍 Found conflicting Chrome process PID {proc.info["pid"]} using profile {_log_pretty_path(self.browser_profile.user_data_dir)}'
							)
							return True

		# Note: We don't consider a SingletonLock file alone as a conflict
		# because it might be stale. Only actual running processes count as conflicts.
		return False

	def _fallback_to_temp_profile(self, reason: str = 'SingletonLock conflict') -> None:
		"""Fallback to a temporary profile directory when the current one is locked.

		Args:
			reason: Human-readable reason for the fallback
		"""
		old_dir = self.browser_profile.user_data_dir
		self.browser_profile.user_data_dir = Path(tempfile.mkdtemp(prefix='browseruse-tmp-singleton-'))
		self.logger.warning(
			f'⚠️ {reason} detected. Profile at {_log_pretty_path(old_dir)} is locked. '
			f'Using temporary profile instead: {_log_pretty_path(self.browser_profile.user_data_dir)}'
		)

	@observe_debug(ignore_input=True, ignore_output=True, name='prepare_user_data_dir')
	def prepare_user_data_dir(self, check_conflicts: bool = True) -> None:
		"""Create and prepare the user data dir, handling conflicts if needed.

		Args:
			check_conflicts: Whether to check for and handle singleton lock conflicts
		"""
		if self.browser_profile.user_data_dir:
			try:
				self.browser_profile.user_data_dir = Path(self.browser_profile.user_data_dir).expanduser().resolve()
				self.browser_profile.user_data_dir.mkdir(parents=True, exist_ok=True)
				(self.browser_profile.user_data_dir / '.browseruse_profile_id').write_text(self.browser_profile.id)
			except Exception as e:
				raise ValueError(
					f'Unusable path provided for user_data_dir= {_log_pretty_path(self.browser_profile.user_data_dir)} (check for typos/permissions issues)'
				) from e

			# Remove stale singleton lock file ONLY if no process is using this profile
			# This must happen BEFORE checking for conflicts to avoid false positives
			singleton_lock = self.browser_profile.user_data_dir / 'SingletonLock'
			if singleton_lock.exists():
				# Check if any process is actually using this user_data_dir
				has_active_process = False
				target_dir = str(self.browser_profile.user_data_dir)
				for proc in psutil.process_iter(['pid', 'cmdline']):
					# Skip our own browser process
					if hasattr(self, 'browser_pid') and self.browser_pid and proc.info['pid'] == self.browser_pid:
						continue

					cmdline = proc.info['cmdline'] or []
					# Check both formats: --user-data-dir=/path and --user-data-dir /path
					for i, arg in enumerate(cmdline):
						if arg.startswith('--user-data-dir='):
							try:
								if str(Path(arg.split('=', 1)[1]).expanduser().resolve()) == target_dir:
									has_active_process = True
									break
							except Exception:
								if arg.split('=', 1)[1] == str(self.browser_profile.user_data_dir):
									has_active_process = True
									break
						elif arg == '--user-data-dir' and i + 1 < len(cmdline):
							try:
								if str(Path(cmdline[i + 1]).expanduser().resolve()) == target_dir:
									has_active_process = True
									break
							except Exception:
								if cmdline[i + 1] == str(self.browser_profile.user_data_dir):
									has_active_process = True
									break
					if has_active_process:
						break

				if not has_active_process:
					# No active process, safe to remove stale lock
					try:
						# Handle both regular files and symlinks
						if singleton_lock.is_symlink() or singleton_lock.exists():
							singleton_lock.unlink()
							self.logger.debug(
								f'🧹 Removed stale SingletonLock file from {_log_pretty_path(self.browser_profile.user_data_dir)} (no active Chrome process found)'
							)
					except Exception:
						pass  # Ignore errors removing lock file

			# Check for conflicts and fallback if needed (AFTER cleaning stale locks)
			if check_conflicts and self._check_for_singleton_lock_conflict():
				self._fallback_to_temp_profile()
				# Recursive call without conflict checking to prepare the new temp dir
				return self.prepare_user_data_dir(check_conflicts=False)

		# Create directories for all paths that need them
		dir_paths = {
			'downloads_path': self.browser_profile.downloads_path,
			'record_video_dir': self.browser_profile.record_video_dir,
			'traces_dir': self.browser_profile.traces_dir,
		}

		file_paths = {
			'record_har_path': self.browser_profile.record_har_path,
		}

		# Handle directory creation
		for path_name, path_value in dir_paths.items():
			if path_value:
				try:
					path_obj = Path(path_value).expanduser().resolve()
					path_obj.mkdir(parents=True, exist_ok=True)
					setattr(self.browser_profile, path_name, str(path_obj) if path_name == 'traces_dir' else path_obj)
				except Exception as e:
					self.logger.error(f'❌ Failed to create {path_name} directory {path_value}: {e}')

		# Handle file path parent directory creation
		for path_name, path_value in file_paths.items():
			if path_value:
				try:
					path_obj = Path(path_value).expanduser().resolve()
					path_obj.parent.mkdir(parents=True, exist_ok=True)
				except Exception as e:
					self.logger.error(f'❌ Failed to create parent directory for {path_name} {path_value}: {e}')

	# --- Tab management ---
	@observe_debug(ignore_input=True, ignore_output=True, name='get_current_page')
	async def get_current_page(self) -> Page:
		"""Get the current page + ensure it's not None / closed"""

		if not self.initialized:
			await self.start()

		# get-or-create the browser_context if it's not already set up
		if not self.browser_context:
			await self.start()
			assert self.browser_context, 'BrowserContext is not set up'

		# if either focused page is closed, clear it so we dont use a dead object
		if (not self.human_current_page) or self.human_current_page.is_closed():
			self.human_current_page = None
		if (not self.agent_current_page) or self.agent_current_page.is_closed():
			self.agent_current_page = None

		# if either one is None, fallback to using the other one for both
		self.agent_current_page = self.agent_current_page or self.human_current_page or None
		self.human_current_page = self.human_current_page or self.agent_current_page or None

		# if both are still None, fallback to using the first open tab we can find
		if self.agent_current_page is None:
			if self.browser_context.pages:
				first_available_tab = self.browser_context.pages[0]
				self.agent_current_page = first_available_tab
				self.human_current_page = first_available_tab
			else:
				# if all tabs are closed, open a new one, never allow a context with 0 tabs
				new_page = await self.browser_context.new_page()
				self.agent_current_page = new_page
				self.human_current_page = new_page
				if self.browser_profile.viewport:
					await new_page.set_viewport_size(self.browser_profile.viewport)

		assert self.agent_current_page is not None, f'{self} Failed to find or create a new page for the agent'
		assert self.human_current_page is not None, f'{self} Failed to find or create a new page for the human'

		return self.agent_current_page

	@property
	def tabs(self) -> list[Page]:
		if not self.browser_context:
			return []
		return list(self.browser_context.pages)

	@require_healthy_browser(usable_page=False, reopen_page=False)
	async def switch_tab(self, tab_index: int) -> Page:
		assert self.browser_context is not None, 'BrowserContext is not set up'
		pages = self.browser_context.pages
		if not pages or tab_index >= len(pages):
			raise IndexError('Tab index out of range')
		page = pages[tab_index]
		self.agent_current_page = page

		# Invalidate cached state since we've switched to a different tab
		# The cached state contains DOM elements and selector map from the previous tab
		self._cached_browser_state_summary = None
		self._cached_clickable_element_hashes = None

		return page

	@require_healthy_browser(usable_page=True, reopen_page=True)
	async def wait_for_element(self, selector: str, timeout: int = 10000) -> None:
		page = await self.get_current_page()
		await page.wait_for_selector(selector, state='visible', timeout=timeout)

<<<<<<< HEAD
	@observe_debug(ignore_input=True, ignore_output=True, name='remove_highlights')
	@require_initialization
=======
	@observe_debug(name='remove_highlights', ignore_output=True, ignore_input=True)
	@require_healthy_browser(usable_page=True, reopen_page=True)
>>>>>>> 925bf327
	@time_execution_async('--remove_highlights')
	@retry(timeout=2, retries=0)
	async def remove_highlights(self):
		"""
		Removes all highlight overlays and labels created by the highlightElement function.
		Handles cases where the page might be closed or inaccessible.
		"""
		page = await self.get_current_page()
		try:
			await page.evaluate(
				"""
				try {
					// Remove the highlight container and all its contents
					const container = document.getElementById('playwright-highlight-container');
					if (container) {
						container.remove();
					}

					// Remove highlight attributes from elements
					const highlightedElements = document.querySelectorAll('[browser-user-highlight-id^="playwright-highlight-"]');
					highlightedElements.forEach(el => {
						el.removeAttribute('browser-user-highlight-id');
					});
				} catch (e) {
					console.error('Failed to remove highlights:', e);
				}
				"""
			)
		except Exception as e:
			self.logger.debug(f'⚠️ Failed to remove highlights (this is usually ok): {type(e).__name__}: {e}')
			# Don't raise the error since this is not critical functionality

	@require_healthy_browser(usable_page=True, reopen_page=True)
	async def get_dom_element_by_index(self, index: int) -> DOMElementNode | None:
		"""Get DOM element by index."""
		selector_map = await self.get_selector_map()
		return selector_map.get(index)

	@require_healthy_browser(usable_page=True, reopen_page=True)
	@time_execution_async('--click_element_node')
	async def _click_element_node(self, element_node: DOMElementNode) -> str | None:
		"""
		Optimized method to click an element using xpath.
		"""
		page = await self.get_current_page()
		try:
			# Highlight before clicking
			# if element_node.highlight_index is not None:
			# 	await self._update_state(focus_element=element_node.highlight_index)

			element_handle = await self.get_locate_element(element_node)

			if element_handle is None:
				raise Exception(f'Element: {repr(element_node)} not found')

			async def perform_click(click_func):
				"""Performs the actual click, handling both download and navigation scenarios."""

				# only wait the 5s extra for potential downloads if they are enabled
				# TODO: instead of blocking for 5s, we should register a non-block page.on('download') event
				# and then check if the download has been triggered within the event handler
				if self.browser_profile.downloads_path:
					try:
						# Try short-timeout expect_download to detect a file download has been been triggered
						async with page.expect_download(timeout=5_000) as download_info:
							await click_func()
						download = await download_info.value
						# Determine file path
						suggested_filename = download.suggested_filename
						unique_filename = await self._get_unique_filename(self.browser_profile.downloads_path, suggested_filename)
						download_path = os.path.join(self.browser_profile.downloads_path, unique_filename)
						await download.save_as(download_path)
						self.logger.info(f'⬇️ Downloaded file to: {download_path}')

						# Track the downloaded file in the session
						self._downloaded_files.append(download_path)
						self.logger.info(f'📁 Added download to session tracking (total: {len(self._downloaded_files)} files)')

						return download_path
					except Exception:
						# If no download is triggered, treat as normal click
						self.logger.debug('No download triggered within timeout. Checking navigation...')
						try:
							await page.wait_for_load_state()
						except Exception as e:
							self.logger.warning(
								f'⚠️ Page {_log_pretty_url(page.url)} failed to finish loading after click: {type(e).__name__}: {e}'
							)
						await self._check_and_handle_navigation(page)
				else:
					# If downloads are disabled, just perform the click
					await click_func()
					try:
						await page.wait_for_load_state()
					except Exception as e:
						self.logger.warning(
							f'⚠️ Page {_log_pretty_url(page.url)} failed to finish loading after click: {type(e).__name__}: {e}'
						)
					await self._check_and_handle_navigation(page)

			try:
				return await perform_click(lambda: element_handle and element_handle.click(timeout=1_500))
			except URLNotAllowedError as e:
				raise e
			except Exception as e:
				# Check if it's a context error and provide more info
				if 'Cannot find context with specified id' in str(e) or 'Protocol error' in str(e):
					self.logger.warning(f'⚠️ Element context lost, attempting to re-locate element: {type(e).__name__}')
					# Try to re-locate the element
					element_handle = await self.get_locate_element(element_node)
					if element_handle is None:
						raise Exception(f'Element no longer exists in DOM after context loss: {repr(element_node)}')
					# Try click again with fresh element
					try:
						return await perform_click(lambda: element_handle.click(timeout=1_500))
					except Exception:
						# Fall back to JavaScript click
						return await perform_click(lambda: page.evaluate('(el) => el.click()', element_handle))
				else:
					# Original fallback for other errors
					try:
						return await perform_click(lambda: page.evaluate('(el) => el.click()', element_handle))
					except URLNotAllowedError as e:
						raise e
					except Exception as e:
						# Final fallback - try clicking by coordinates if available
						if element_node.viewport_coordinates and element_node.viewport_coordinates.center:
							try:
								self.logger.warning(
									f'⚠️ Element click failed, falling back to coordinate click at ({element_node.viewport_coordinates.center.x}, {element_node.viewport_coordinates.center.y})'
								)
								await page.mouse.click(
									element_node.viewport_coordinates.center.x, element_node.viewport_coordinates.center.y
								)
								try:
									await page.wait_for_load_state()
								except Exception:
									pass
								await self._check_and_handle_navigation(page)
								return None  # Success
							except Exception as coord_e:
								self.logger.error(f'Coordinate click also failed: {type(coord_e).__name__}: {coord_e}')
						raise Exception(f'Failed to click element: {type(e).__name__}: {e}')

		except URLNotAllowedError as e:
			raise e
		except Exception as e:
			raise Exception(f'Failed to click element: {repr(element_node)}. Error: {str(e)}')

	@time_execution_async('--get_tabs_info')
	@retry(timeout=6, retries=1)
	@require_healthy_browser(usable_page=False, reopen_page=False)
	async def get_tabs_info(self) -> list[TabInfo]:
		"""Get information about all tabs"""
		assert self.browser_context is not None, 'BrowserContext is not set up'
		tabs_info = []
		for page_id, page in enumerate(self.browser_context.pages):
			try:
				title = await asyncio.wait_for(page.title(), timeout=3.0)
				tab_info = TabInfo(page_id=page_id, url=page.url, title=title)
			except Exception:
				# page.title() can hang forever on tabs that are crashed/disappeared/about:blank
				# but we should preserve the real URL and not mislead the LLM about tab availability
				self.logger.debug(
					f'⚠️ Failed to get tab info for tab #{page_id}: {_log_pretty_url(page.url)} (using fallback title)'
				)

				# Only mark as unusable if it's actually about:blank, otherwise preserve the real URL
				if page.url == 'about:blank':
					tab_info = TabInfo(page_id=page_id, url='about:blank', title='ignore this tab and do not use it')
				else:
					# Preserve the real URL and use a descriptive fallback title
					# fallback_title = '(title unavailable, page possibly crashed / unresponsive)'
					# tab_info = TabInfo(page_id=page_id, url=page.url, title=fallback_title)

					# harsh but good, just close the page here because if we cant get the title then we certainly cant do anything else useful with it, no point keeping it open
					try:
						await page.close()
						self.logger.debug(
							f'🪓 Force-closed 🅟 {str(id(page))[-2:]} because its JS engine is unresponsive via CDP: {_log_pretty_url(page.url)}'
						)
					except Exception:
						pass
					continue

			tabs_info.append(tab_info)

		return tabs_info

	@retry(timeout=20, retries=1, semaphore_limit=1, semaphore_scope='self')
	async def _set_viewport_size(self, page: Page, viewport: dict[str, int] | ViewportSize) -> None:
		"""Set viewport size with timeout protection."""
		if isinstance(viewport, dict):
			await page.set_viewport_size(ViewportSize(width=viewport['width'], height=viewport['height']))
		else:
			await page.set_viewport_size(viewport)

	@require_healthy_browser(usable_page=False, reopen_page=False)
	async def close_tab(self, tab_index: int | None = None) -> None:
		assert self.browser_context is not None, 'BrowserContext is not set up'
		pages = self.browser_context.pages
		if not pages:
			return

		if tab_index is None:
			# to tab_index passed, just close the current agent page
			page = await self.get_current_page()
		else:
			# otherwise close the tab at the given index
			if tab_index >= len(pages) or tab_index < 0:
				raise IndexError(f'Tab index {tab_index} out of range. Available tabs: {len(pages)}')
			page = pages[tab_index]

		await page.close()

		# reset the self.agent_current_page and self.human_current_page references to first available tab
		await self.get_current_page()

	# --- Page navigation ---
	@observe_debug()
	@retry(retries=0, timeout=30, wait=1, semaphore_timeout=10, semaphore_limit=1, semaphore_scope='self', semaphore_lax=True)
	@require_healthy_browser(usable_page=False, reopen_page=False)
	async def navigate(self, url: str = 'about:blank', new_tab: bool = False, timeout_ms: int | None = None) -> Page:
		"""
		Universal navigation method that handles all navigation scenarios.

		Args:
			url: URL to navigate to (defaults to 'about:blank')
			new_tab: If True, creates a new tab for navigation

		Returns:
			Page: The page that was navigated
		"""
		# Normalize the URL
		normalized_url = normalize_url(url)

		# Check if URL is allowed
		if not self._is_url_allowed(normalized_url):
			raise BrowserError(f'⛔️ Navigation to non-allowed URL: {normalized_url}')

		timeout_ms = min(3000, int(timeout_ms or self.browser_profile.default_navigation_timeout or 12000))

		# Handle new tab creation
		if new_tab:
			# Create new tab
			assert self.browser_context is not None, 'Browser context is not set'
			self.agent_current_page = await self.browser_context.new_page()

			# Update human tab reference if there is no human tab yet
			if (not self.human_current_page) or self.human_current_page.is_closed():
				self.human_current_page = self.agent_current_page

			# Set viewport for new tab
			if self.browser_profile.viewport:
				await self.agent_current_page.set_viewport_size(self.browser_profile.viewport)

			page = self.agent_current_page
		else:
			# Use existing page
			page = await self.get_current_page()

		# Navigate to URL
		try:
			# Use asyncio.wait to prevent hanging on slow page loads
			# Don't cap the timeout - respect what was requested
			self.logger.debug(f'🧭 Starting navigation to {_log_pretty_url(normalized_url)} with timeout {timeout_ms}ms')
			nav_task = asyncio.create_task(page.goto(normalized_url, wait_until='load', timeout=timeout_ms))
			done, pending = await asyncio.wait([nav_task], timeout=(timeout_ms + 500) / 1000)

			if nav_task in pending:
				# Navigation timed out
				self.logger.warning(
					f"⚠️ Loading {_log_pretty_url(normalized_url)} didn't finish after {timeout_ms / 1000}s, continuing anyway..."
				)
				nav_task.cancel()
				try:
					await nav_task
				except asyncio.CancelledError:
					pass

				# Check if page is still usable after timeout
				if page and not page.is_closed():
					current_url = page.url
					# self.logger.debug(f'🤌 Checking responsiveness after navigation timeout (current URL: {current_url})')
					is_responsive = await self._is_page_responsive(page, timeout=3.0)
					if is_responsive:
						self.logger.debug(
							f'✅ Page is responsive and usable despite navigation loading timeout on: {_log_pretty_url(current_url)})'
						)
					else:
						self.logger.error(
							f'❌ Page is unresponsive after navigation stalled on: {_log_pretty_url(current_url)} WARNING! Subsequent operations will likely fail on this page, it must be reset...'
						)
						# Don't try complex recovery during navigate - just raise the error
						# The retry decorator will handle retries, and other methods with
						# @require_healthy_browser(reopen_page=True) will trigger proper recovery
						raise RuntimeError(
							f'Page JS engine is unresponsive after navigation / loading issue on: {_log_pretty_url(current_url)}). Agent cannot proceed with this page because its JS event loop is unresponsive.'
						)
			elif nav_task in done:
				# Navigation completed, check if it succeeded
				await nav_task  # This will raise if navigation failed
		except Exception as e:
			if 'timeout' in str(e).lower():
				# self.logger.warning(
				# 	f"⚠️ Loading {_log_pretty_url(normalized_url)} didn't finish and further operations may fail on this page..."
				# )
				pass  # allow agent to attempt to continue without raising hard error, it can use tools to work around it
			else:
				raise

		# Show DVD animation on new tab pages if no URL specified
		if new_tab and is_new_tab_page(page.url):
			# Navigate to about:blank if we're on chrome://new-tab-page to avoid security restrictions
			if page.url.startswith('chrome://new-tab-page'):
				try:
					await page.goto('about:blank', wait_until='load', timeout=timeout_ms)
				except Exception:
					pass
			await self._show_dvd_screensaver_loading_animation(page)

		return page

	@deprecated('Use BrowserSession.navigate(url) instead of .navigate_to(url)')
	async def navigate_to(self, url: str) -> Page:
		"""Backward compatibility alias for navigate()"""
		return await self.navigate(url=url, new_tab=False)

	@deprecated('Use BrowserSession.navigate(url=url, new_tab=True) instead of .create_new_tab(url)')
	async def create_new_tab(self, url: str | None = None) -> Page:
		"""Backward compatibility alias for navigate()"""
		return await self.navigate(url=url or 'about:blank', new_tab=True)

	@deprecated('Use BrowserSession.navigate(url=url, new_tab=True) instead of .new_tab(url)')
	async def new_tab(self, url: str | None = None) -> Page:
		"""Backward compatibility alias for navigate()"""
		return await self.navigate(url=url or 'about:blank', new_tab=True)

	@require_healthy_browser(usable_page=True, reopen_page=True)
	async def refresh(self) -> None:
		if self.agent_current_page and not self.agent_current_page.is_closed():
			await self.agent_current_page.reload()
		else:
			# Create new page directly
			assert self.browser_context is not None, 'Browser context is not set'
			new_page = await self.browser_context.new_page()
			self.agent_current_page = new_page
			if (not self.human_current_page) or self.human_current_page.is_closed():
				self.human_current_page = new_page
			if self.browser_profile.viewport:
				await new_page.set_viewport_size(self.browser_profile.viewport)

	@require_healthy_browser(usable_page=True, reopen_page=True)
	async def execute_javascript(self, script: str) -> Any:
		page = await self.get_current_page()
		return await page.evaluate(script)

	async def get_cookies(self) -> list[dict[str, Any]]:
		if self.browser_context:
			return [dict(x) for x in await self.browser_context.cookies()]
		return []

	@deprecated('Use BrowserSession.save_storage_state() instead')
	async def save_cookies(self, *args, **kwargs) -> None:
		"""
		Old name for the new save_storage_state() function.
		"""
		await self.save_storage_state(*args, **kwargs)

	async def _save_cookies_to_file(self, path: Path, cookies: list[dict[str, Any]] | None) -> None:
		if not (path or self.browser_profile.cookies_file):
			return

		if not cookies:
			return

		try:
			cookies_file_path = Path(path or self.browser_profile.cookies_file).expanduser().resolve()
			cookies_file_path.parent.mkdir(parents=True, exist_ok=True)

			# Write to a temporary file first
			cookies = cookies or []
			temp_path = cookies_file_path.with_suffix('.tmp')
			temp_path.write_text(json.dumps(cookies, indent=4))

			try:
				# backup any existing cookies_file if one is already present
				cookies_file_path.replace(cookies_file_path.with_suffix('.json.bak'))
			except Exception:
				pass
			temp_path.replace(cookies_file_path)

			self.logger.info(f'🍪 Saved {len(cookies)} cookies to cookies_file= {_log_pretty_path(cookies_file_path)}')
		except Exception as e:
			self.logger.warning(
				f'❌ Failed to save cookies to cookies_file= {_log_pretty_path(cookies_file_path)}: {type(e).__name__}: {e}'
			)

	async def _save_storage_state_to_file(self, path: str | Path, storage_state: dict[str, Any] | None) -> None:
		try:
			json_path = Path(path).expanduser().resolve()
			json_path.parent.mkdir(parents=True, exist_ok=True)
			assert self.browser_context is not None, 'BrowserContext is not set up'
			storage_state = storage_state or dict(await self.browser_context.storage_state())

			# always atomic merge storage states, never overwrite (so two browsers can share the same storage_state.json)
			merged_storage_state = storage_state
			if json_path.exists():
				try:
					existing_storage_state = json.loads(json_path.read_text())
					merged_storage_state = merge_dicts(existing_storage_state, storage_state)
				except Exception as e:
					self.logger.error(
						f'❌ Failed to merge cookie changes with existing storage_state= {_log_pretty_path(json_path)}: {type(e).__name__}: {e}'
					)
					return

			# write to .tmp file first to avoid partial writes, then mv original to .bak and .tmp to original
			temp_path = json_path.with_suffix('.json.tmp')
			temp_path.write_text(json.dumps(merged_storage_state, indent=4))
			try:
				json_path.replace(json_path.with_suffix('.json.bak'))
			except Exception:
				pass
			temp_path.replace(json_path)

			self.logger.info(
				f'🍪 Saved {len(storage_state["cookies"]) + len(storage_state.get("origins", []))} cookies to storage_state= {_log_pretty_path(json_path)}'
			)
		except Exception as e:
			self.logger.warning(f'❌ Failed to save cookies to storage_state= {_log_pretty_path(path)}: {type(e).__name__}: {e}')

	@retry(
		timeout=5, retries=1, semaphore_limit=1, semaphore_scope='self'
	)  # users can share JSON between browsers, this should really be 'multiprocess' not 'self
	async def save_storage_state(self, path: Path | None = None) -> None:
		"""
		Save cookies to the specified path or the configured cookies_file and/or storage_state.
		"""
		await self._unsafe_save_storage_state(path)

	async def _unsafe_save_storage_state(self, path: Path | None = None) -> None:
		"""
		Unsafe storage state save logic without retry protection.
		"""
		if not (path or self.browser_profile.storage_state or self.browser_profile.cookies_file):
			return

		assert self.browser_context is not None, 'BrowserContext is not set up'
		storage_state: dict[str, Any] = dict(await self.browser_context.storage_state())
		cookies = storage_state['cookies']
		has_any_auth_data = cookies or storage_state.get('origins', [])

		# they passed an explicit path, only save to that path and return
		if path and has_any_auth_data:
			if path.name == 'storage_state.json':
				await self._save_storage_state_to_file(path, storage_state)
				return
			else:
				# assume they're using the old API when path meant a cookies_file path,
				# also save new format next to it for convenience to help them migrate
				await self._save_cookies_to_file(path, cookies)
				await self._save_storage_state_to_file(path.parent / 'storage_state.json', storage_state)
				new_path = path.parent / 'storage_state.json'
				self.logger.warning(
					'⚠️ cookies_file is deprecated and will be removed in a future version. '
					f'Please use storage_state="{_log_pretty_path(new_path)}" instead for persisting cookies and other browser state. '
					'See: https://playwright.dev/python/docs/api/class-browsercontext#browser-context-storage-state'
				)
				return

		# save cookies_file if passed a cookies file path or if profile cookies_file is configured
		if cookies and self.browser_profile.cookies_file:
			# only show warning if they configured cookies_file (not if they passed in a path to this function as an arg)
			await self._save_cookies_to_file(self.browser_profile.cookies_file, cookies)
			new_path = self.browser_profile.cookies_file.parent / 'storage_state.json'
			await self._save_storage_state_to_file(new_path, storage_state)
			self.logger.warning(
				'⚠️ cookies_file is deprecated and will be removed in a future version. '
				f'Please use storage_state="{_log_pretty_path(new_path)}" instead for persisting cookies and other browser state. '
				'See: https://playwright.dev/python/docs/api/class-browsercontext#browser-context-storage-state'
			)

		if self.browser_profile.storage_state is None:
			return

		if isinstance(self.browser_profile.storage_state, dict):
			# cookies that never get updated rapidly expire or become invalid,
			# e.g. cloudflare bumps a nonce + does a tiny proof-of-work chain on every request that gets stored back into the cookie
			# if your cookies are frozen in time and don't update, they'll block you as a bot almost immediately
			# if they pass a dict in it means they have to get the updated cookies manually with browser_context.cookies()
			# and persist them manually on every change. most people don't realize they have to do that, so show a warning
			self.logger.warning(
				f'⚠️ storage_state was set as a {type(self.browser_profile.storage_state)} and will not be updated with any cookie changes, use a json file path instead to persist changes'
			)
			return

		if isinstance(self.browser_profile.storage_state, (str, Path)):
			await self._save_storage_state_to_file(self.browser_profile.storage_state, storage_state)
			return

		raise Exception(f'Got unexpected type for storage_state: {type(self.browser_profile.storage_state)}')

	async def load_storage_state(self) -> None:
		"""
		Load cookies from the storage_state or cookies_file and apply them to the browser context.
		"""

		assert self.browser_context, 'Browser context is not initialized, cannot load storage state'

		if self.browser_profile.cookies_file:
			# Show deprecation warning
			self.logger.warning(
				'⚠️ cookies_file is deprecated and will be removed in a future version. '
				'Please use storage_state instead for loading cookies and other browser state. '
				'See: https://playwright.dev/python/docs/api/class-browsercontext#browser-context-storage-state'
			)

			cookies_path = Path(self.browser_profile.cookies_file).expanduser()
			if not cookies_path.is_absolute():
				cookies_path = Path(self.browser_profile.downloads_path or '.').expanduser().resolve() / cookies_path.name

			try:
				cookies_data = json.loads(cookies_path.read_text())
				if cookies_data:
					await self.browser_context.add_cookies(cookies_data)
					self.logger.info(f'🍪 Loaded {len(cookies_data)} cookies from cookies_file= {_log_pretty_path(cookies_path)}')
			except Exception as e:
				self.logger.warning(
					f'❌ Failed to load cookies from cookies_file= {_log_pretty_path(cookies_path)}: {type(e).__name__}: {e}'
				)

		if self.browser_profile.storage_state:
			storage_state = self.browser_profile.storage_state
			if isinstance(storage_state, (str, Path)):
				try:
					storage_state_text = await anyio.Path(storage_state).read_text()
					storage_state = dict(json.loads(storage_state_text))
				except Exception as e:
					self.logger.warning(
						f'❌ Failed to load cookies from storage_state= {_log_pretty_path(storage_state)}: {type(e).__name__}: {e}'
					)
					return

			try:
				assert isinstance(storage_state, dict), f'Got unexpected type for storage_state: {type(storage_state)}'
				await self.browser_context.add_cookies(storage_state['cookies'])
				# TODO: also handle localStroage, IndexedDB, SessionStorage
				# playwright doesn't provide an API for setting these before launch
				# https://playwright.dev/python/docs/auth#session-storage
				# await self.browser_context.add_local_storage(storage_state['localStorage'])
				num_entries = len(storage_state['cookies']) + len(storage_state.get('origins', []))
				if num_entries:
					self.logger.info(f'🍪 Loaded {num_entries} cookies from storage_state= {storage_state}')
			except Exception as e:
				self.logger.warning(f'❌ Failed to load cookies from storage_state= {storage_state}: {type(e).__name__}: {e}')
				return

	async def load_cookies_from_file(self, *args, **kwargs) -> None:
		"""
		Old name for the new load_storage_state() function.
		"""
		await self.load_storage_state(*args, **kwargs)

	@property
	def downloaded_files(self) -> list[str]:
		"""
		Get list of all files downloaded during this browser session.

		Returns:
		    list[str]: List of absolute file paths to downloaded files
		"""
		self.logger.debug(f'📁 Retrieved {len(self._downloaded_files)} downloaded files from session tracking')
		return self._downloaded_files.copy()

	def set_auto_download_pdfs(self, enabled: bool) -> None:
		"""
		Enable or disable automatic PDF downloading when PDFs are encountered.

		Args:
		    enabled: Whether to automatically download PDFs
		"""
		self._auto_download_pdfs = enabled
		self.logger.info(f'📄 PDF auto-download {"enabled" if enabled else "disabled"}')

	@property
	def auto_download_pdfs(self) -> bool:
		"""Get current PDF auto-download setting."""
		return self._auto_download_pdfs

	# @property
	# def browser_extension_pages(self) -> list[Page]:
	# 	if not self.browser_context:
	# 		return []
	# 	return [p for p in self.browser_context.pages if p.url.startswith('chrome-extension://')]

	# @property
	# def saved_downloads(self) -> list[Path]:
	# 	"""
	# 	Return a list of files in the downloads_path.
	# 	"""
	# 	return list(Path(self.browser_profile.downloads_path).glob('*'))

	async def _wait_for_stable_network(self):
		pending_requests = set()
		last_activity = asyncio.get_event_loop().time()

		page = await self.get_current_page()

		# Define relevant resource types and content types
		RELEVANT_RESOURCE_TYPES = {
			'document',
			'stylesheet',
			'image',
			'font',
			'script',
			'iframe',
		}

		RELEVANT_CONTENT_TYPES = {
			'text/html',
			'text/css',
			'application/javascript',
			'image/',
			'font/',
			'application/json',
		}

		# Additional patterns to filter out
		IGNORED_URL_PATTERNS = {
			# Analytics and tracking
			'analytics',
			'tracking',
			'telemetry',
			'beacon',
			'metrics',
			# Ad-related
			'doubleclick',
			'adsystem',
			'adserver',
			'advertising',
			# Social media widgets
			'facebook.com/plugins',
			'platform.twitter',
			'linkedin.com/embed',
			# Live chat and support
			'livechat',
			'zendesk',
			'intercom',
			'crisp.chat',
			'hotjar',
			# Push notifications
			'push-notifications',
			'onesignal',
			'pushwoosh',
			# Background sync/heartbeat
			'heartbeat',
			'ping',
			'alive',
			# WebRTC and streaming
			'webrtc',
			'rtmp://',
			'wss://',
			# Common CDNs for dynamic content
			'cloudfront.net',
			'fastly.net',
		}

		async def on_request(request):
			# Filter by resource type
			if request.resource_type not in RELEVANT_RESOURCE_TYPES:
				return

			# Filter out streaming, websocket, and other real-time requests
			if request.resource_type in {
				'websocket',
				'media',
				'eventsource',
				'manifest',
				'other',
			}:
				return

			# Filter out by URL patterns
			url = request.url.lower()
			if any(pattern in url for pattern in IGNORED_URL_PATTERNS):
				return

			# Filter out data URLs and blob URLs
			if url.startswith(('data:', 'blob:')):
				return

			# Filter out requests with certain headers
			headers = request.headers
			if headers.get('purpose') == 'prefetch' or headers.get('sec-fetch-dest') in [
				'video',
				'audio',
			]:
				return

			nonlocal last_activity
			pending_requests.add(request)
			last_activity = asyncio.get_event_loop().time()
			# self.logger.debug(f'Request started: {request.url} ({request.resource_type})')

		async def on_response(response):
			request = response.request
			if request not in pending_requests:
				return

			# Filter by content type if available
			content_type = response.headers.get('content-type', '').lower()

			# Skip if content type indicates streaming or real-time data
			if any(
				t in content_type
				for t in [
					'streaming',
					'video',
					'audio',
					'webm',
					'mp4',
					'event-stream',
					'websocket',
					'protobuf',
				]
			):
				pending_requests.remove(request)
				return

			# Only process relevant content types
			if not any(ct in content_type for ct in RELEVANT_CONTENT_TYPES):
				pending_requests.remove(request)
				return

			# Skip if response is too large (likely not essential for page load)
			content_length = response.headers.get('content-length')
			if content_length and int(content_length) > 5 * 1024 * 1024:  # 5MB
				pending_requests.remove(request)
				return

			nonlocal last_activity
			pending_requests.remove(request)
			last_activity = asyncio.get_event_loop().time()
			# self.logger.debug(f'Request resolved: {request.url} ({content_type})')

		# Attach event listeners
		page.on('request', on_request)
		page.on('response', on_response)

		now = asyncio.get_event_loop().time()
		try:
			# Wait for idle time
			start_time = asyncio.get_event_loop().time()
			while True:
				await asyncio.sleep(0.1)
				now = asyncio.get_event_loop().time()
				if (
					len(pending_requests) == 0
					and (now - last_activity) >= self.browser_profile.wait_for_network_idle_page_load_time
				):
					break
				if now - start_time > self.browser_profile.maximum_wait_page_load_time:
					self.logger.debug(
						f'{self} Network timeout after {self.browser_profile.maximum_wait_page_load_time}s with {len(pending_requests)} '
						f'pending requests: {[r.url for r in pending_requests]}'
					)
					break

		finally:
			# Clean up event listeners
			page.remove_listener('request', on_request)
			page.remove_listener('response', on_response)

		elapsed = now - start_time
		if elapsed > 1:
			self.logger.debug(f'💤 Page network traffic calmed down after {now - start_time:.2f} seconds')

	@observe_debug(ignore_input=True, ignore_output=True, name='wait_for_page_and_frames_load')
	async def _wait_for_page_and_frames_load(self, timeout_overwrite: float | None = None):
		"""
		Ensures page is fully loaded before continuing.
		Waits for either network to be idle or minimum WAIT_TIME, whichever is longer.
		Also checks if the loaded URL is allowed.
		"""
		# Start timing
		start_time = time.time()

		# Wait for page load
		page = await self.get_current_page()
		try:
			await self._wait_for_stable_network()

			# Check if the loaded URL is allowed
			await self._check_and_handle_navigation(page)
		except URLNotAllowedError as e:
			raise e
		except Exception as e:
			self.logger.warning(
				f'⚠️ Page load for {_log_pretty_url(page.url)} failed due to {type(e).__name__}, continuing anyway...'
			)

		# Calculate remaining time to meet minimum WAIT_TIME
		elapsed = time.time() - start_time
		remaining = max((timeout_overwrite or self.browser_profile.minimum_wait_page_load_time) - elapsed, 0)

		# Skip expensive performance API logging - can cause significant delays on complex pages
		bytes_used = None

		try:
			tab_idx = self.tabs.index(page)
		except ValueError:
			tab_idx = '??'

		extra_delay = ''
		if remaining > 0:
			extra_delay = f', waiting +{remaining:.2f}s for all frames to finish'

		if bytes_used is not None:
			self.logger.info(
				f'➡️ Page navigation [{tab_idx}]{_log_pretty_url(page.url, 40)} used {bytes_used / 1024:.1f} KB in {elapsed:.2f}s{extra_delay}'
			)
		else:
			self.logger.info(f'➡️ Page navigation [{tab_idx}]{_log_pretty_url(page.url, 40)} took {elapsed:.2f}s{extra_delay}')

		# Sleep remaining time if needed
		if remaining > 0:
			await asyncio.sleep(remaining)

	def _is_url_allowed(self, url: str) -> bool:
		"""
		Check if a URL is allowed based on the whitelist configuration. SECURITY CRITICAL.

		Supports optional glob patterns and schemes in allowed_domains:
		- *.example.com will match sub.example.com and example.com
		- *google.com will match google.com, agoogle.com, and www.google.com
		- http*://example.com will match http://example.com, https://example.com
		- chrome-extension://* will match chrome-extension://aaaaaaaaaaaa and chrome-extension://bbbbbbbbbbbbb
		"""

		if not self.browser_profile.allowed_domains:
			return True  # allowed_domains are not configured, allow everything by default

		# Special case: Always allow new tab pages
		if is_new_tab_page(url):
			return True

		for allowed_domain in self.browser_profile.allowed_domains:
			try:
				if match_url_with_domain_pattern(url, allowed_domain, log_warnings=True):
					# If it's a pattern with wildcards, show a warning
					if '*' in allowed_domain:
						parsed_url = urlparse(url)
						domain = parsed_url.hostname.lower() if parsed_url.hostname else ''
						_log_glob_warning(domain, allowed_domain, self.logger)
					return True
			except AssertionError:
				# This would only happen if a new tab page is passed to match_url_with_domain_pattern,
				# which shouldn't occur since we check for it above
				continue

		return False

	async def _check_and_handle_navigation(self, page: Page) -> None:
		"""Check if current page URL is allowed and handle if not."""
		if not self._is_url_allowed(page.url):
			self.logger.warning(f'⛔️ Navigation to non-allowed URL detected: {page.url}')
			try:
				await self.go_back()
			except Exception as e:
				self.logger.error(f'⛔️ Failed to go back after detecting non-allowed URL: {type(e).__name__}: {e}')
			raise URLNotAllowedError(f'Navigation to non-allowed URL: {page.url}')

<<<<<<< HEAD
	@observe_debug(ignore_input=True, ignore_output=True)
	async def navigate_to(self, url: str):
		"""Navigate the agent's current tab to a URL"""

		# Add https:// if there's no protocol

		normalized_url = normalize_url(url)

		if not self._is_url_allowed(normalized_url):
			raise BrowserError(f'Navigation to non-allowed URL: {normalized_url}')

		page = await self.get_current_page()

		try:
			await asyncio.wait_for(page.goto(normalized_url), timeout=0.1)
		except Exception as e:
			# NOTE we dont have to wait since we will wait later when we get the new page state
			pass

	@observe_debug(
		ignore_input=True,
		ignore_output=True,
	)
=======
	@observe_debug()
>>>>>>> 925bf327
	async def refresh_page(self):
		"""Refresh the agent's current page"""

		page = await self.get_current_page()
		await page.reload()
		try:
			await page.wait_for_load_state()
		except Exception as e:
			self.logger.warning(f'⚠️ Page {_log_pretty_url(page.url)} failed to fully load after refresh: {type(e).__name__}: {e}')
			assert await page.evaluate('1'), (
				f'Page {page.url} crashed after {type(e).__name__} and can no longer be used via CDP: {e}'
			)

	async def go_back(self):
		"""Navigate the agent's tab back in browser history"""
		try:
			# 10 ms timeout
			page = await self.get_current_page()
			await page.go_back(timeout=10_000, wait_until='load')

			# await self._wait_for_page_and_frames_load(timeout_overwrite=1.0)
		except Exception as e:
			# Continue even if its not fully loaded, because we wait later for the page to load
			self.logger.debug(f'⏮️ Error during go_back: {type(e).__name__}: {e}')
			# Verify page is still usable after navigation error
			if 'timeout' in str(e).lower():
				try:
					assert await page.evaluate('1'), (
						f'Page {page.url} crashed after go_back {type(e).__name__} and can no longer be used via CDP: {e}'
					)
				except Exception as eval_error:
					self.logger.error(f'❌ Page crashed after go_back timeout: {eval_error}')

	async def go_forward(self):
		"""Navigate the agent's tab forward in browser history"""
		try:
			page = await self.get_current_page()
			await page.go_forward(timeout=10_000, wait_until='load')
		except Exception as e:
			# Continue even if its not fully loaded, because we wait later for the page to load
			self.logger.debug(f'⏭️ Error during go_forward: {type(e).__name__}: {e}')
			# Verify page is still usable after navigation error
			if 'timeout' in str(e).lower():
				try:
					assert await page.evaluate('1'), (
						f'Page {page.url} crashed after go_forward {type(e).__name__} and can no longer be used via CDP: {e}'
					)
				except Exception as eval_error:
					self.logger.error(f'❌ Page crashed after go_forward timeout: {eval_error}')

	async def close_current_tab(self):
		"""Close the current tab that the agent is working with.

		This closes the tab that the agent is currently using (agent_current_page),
		not necessarily the tab that is visible to the user (human_current_page).
		If they are the same tab, both references will be updated.
		"""
		assert self.browser_context is not None, 'Browser context is not set'
		assert self.agent_current_page is not None, 'Agent current page is not set'

		# Check if this is the foreground tab as well
		is_foreground = self.agent_current_page == self.human_current_page

		# Close the tab
		try:
			await self.agent_current_page.close()
		except Exception as e:
			self.logger.debug(f'⛔️ Error during close_current_tab: {type(e).__name__}: {e}')

		# Clear agent's reference to the closed tab
		self.agent_current_page = None

		# Clear foreground reference if needed
		if is_foreground:
			self.human_current_page = None

		# Switch to the first available tab if any exist
		if self.browser_context.pages:
			await self.switch_to_tab(0)
			# switch_to_tab already updates both tab references

		# Otherwise, the browser will be closed

	async def get_page_html(self) -> str:
		"""Get the HTML content of the agent's current page"""
		page = await self.get_current_page()
		return await page.content()

	async def get_page_structure(self) -> str:
		"""Get a debug view of the page structure including iframes"""
		debug_script = """(() => {
			function getPageStructure(element = document, depth = 0, maxDepth = 10) {
				if (depth >= maxDepth) return '';

				const indent = '  '.repeat(depth);
				let structure = '';

				// Skip certain elements that clutter the output
				const skipTags = new Set(['script', 'style', 'link', 'meta', 'noscript']);

				// Add current element info if it's not the document
				if (element !== document) {
					const tagName = element.tagName.toLowerCase();

					// Skip uninteresting elements
					if (skipTags.has(tagName)) return '';

					const id = element.id ? `#${element.id}` : '';
					const classes = element.className && typeof element.className === 'string' ?
						`.${element.className.split(' ').filter(c => c).join('.')}` : '';

					// Get additional useful attributes
					const attrs = [];
					if (element.getAttribute('role')) attrs.push(`role="${element.getAttribute('role')}"`);
					if (element.getAttribute('aria-label')) attrs.push(`aria-label="${element.getAttribute('aria-label')}"`);
					if (element.getAttribute('type')) attrs.push(`type="${element.getAttribute('type')}"`);
					if (element.getAttribute('name')) attrs.push(`name="${element.getAttribute('name')}"`);
					if (element.getAttribute('src')) {
						const src = element.getAttribute('src');
						attrs.push(`src="${src.substring(0, 50)}${src.length > 50 ? '...' : ''}"`);
					}

					// Add element info
					structure += `${indent}${tagName}${id}${classes}${attrs.length ? ' [' + attrs.join(', ') + ']' : ''}\\n`;

					// Handle iframes specially
					if (tagName === 'iframe') {
						try {
							const iframeDoc = element.contentDocument || element.contentWindow?.document;
							if (iframeDoc) {
								structure += `${indent}  [IFRAME CONTENT]:\\n`;
								structure += getPageStructure(iframeDoc, depth + 2, maxDepth);
							} else {
								structure += `${indent}  [IFRAME: No access - likely cross-origin]\\n`;
							}
						} catch (e) {
							structure += `${indent}  [IFRAME: Access denied - ${e.message}]\\n`;
						}
					}
				}

				// Get all child elements
				const children = element.children || element.childNodes;
				for (const child of children) {
					if (child.nodeType === 1) { // Element nodes only
						structure += getPageStructure(child, depth + 1, maxDepth);
					}
				}

				return structure;
			}

			return getPageStructure();
		})()"""

		page = await self.get_current_page()
		structure = await page.evaluate(debug_script)
		return structure

	@observe_debug(ignore_input=True, ignore_output=True)
	@time_execution_async('--get_state_summary')
	@require_healthy_browser(usable_page=True, reopen_page=True)
	async def get_state_summary(self, cache_clickable_elements_hashes: bool) -> BrowserStateSummary:
		self.logger.debug('🔄 Starting get_state_summary...')
		"""Get a summary of the current browser state

		This method builds a BrowserStateSummary object that captures the current state
		of the browser, including url, title, tabs, screenshot, and DOM tree.

		Parameters:
		-----------
		cache_clickable_elements_hashes: bool
			If True, cache the clickable elements hashes for the current state.
			This is used to calculate which elements are new to the LLM since the last message,
			which helps reduce token usage.
		"""
		await self._wait_for_page_and_frames_load()
		updated_state = await self._get_updated_state()

		# Find out which elements are new
		# Do this only if url has not changed
		if cache_clickable_elements_hashes:
			# if we are on the same url as the last state, we can use the cached hashes
			if self._cached_clickable_element_hashes and self._cached_clickable_element_hashes.url == updated_state.url:
				# Pointers, feel free to edit in place
				updated_state_clickable_elements = ClickableElementProcessor.get_clickable_elements(updated_state.element_tree)

				for dom_element in updated_state_clickable_elements:
					dom_element.is_new = (
						ClickableElementProcessor.hash_dom_element(dom_element)
						not in self._cached_clickable_element_hashes.hashes  # see which elements are new from the last state where we cached the hashes
					)
			# in any case, we need to cache the new hashes
			self._cached_clickable_element_hashes = CachedClickableElementHashes(
				url=updated_state.url,
				hashes=ClickableElementProcessor.get_clickable_elements_hashes(updated_state.element_tree),
			)

		assert updated_state
		self._cached_browser_state_summary = updated_state

		return self._cached_browser_state_summary

<<<<<<< HEAD
	@observe_debug(ignore_input=True, ignore_output=True, name='get_minimal_state_summary')
	@require_initialization
=======
	@observe_debug(name='get_minimal_state_summary', ignore_output=True)
	@require_healthy_browser(usable_page=True, reopen_page=True)
>>>>>>> 925bf327
	@time_execution_async('--get_minimal_state_summary')
	async def get_minimal_state_summary(self) -> BrowserStateSummary:
		"""Get basic page info without DOM processing, but try to capture screenshot"""
		from browser_use.browser.views import BrowserStateSummary
		from browser_use.dom.views import DOMElementNode

		page = await self.get_current_page()

		# Get basic info - no DOM parsing to avoid errors
		url = getattr(page, 'url', 'unknown')

		# Try to get title safely
		try:
			# timeout after 2 seconds
			title = await asyncio.wait_for(page.title(), timeout=2.0)
		except Exception:
			title = 'Page Load Error'

		# Try to get tabs info safely
		try:
			# timeout after 2 seconds
			tabs_info = await retry(timeout=2, retries=0)(self.get_tabs_info)()
		except Exception:
			tabs_info = []

		# Create minimal DOM element for error state
		minimal_element_tree = DOMElementNode(
			tag_name='body',
			xpath='/body',
			attributes={},
			children=[],
			is_visible=True,
			parent=None,
		)

		return BrowserStateSummary(
			element_tree=minimal_element_tree,  # Minimal DOM tree
			selector_map={},  # Empty selector map
			url=url,
			title=title,
			tabs=tabs_info,
			pixels_above=0,
			pixels_below=0,
			browser_errors=[f'Page state retrieval failed, minimal recovery applied for {url}'],
		)

	@observe_debug(ignore_input=True, ignore_output=True, name='get_updated_state')
	async def _get_updated_state(self, focus_element: int = -1) -> BrowserStateSummary:
		"""Update and return state."""

		# Check if current page is still valid, if not switch to another available page
		page = await self.get_current_page()

		try:
			# Test if page is still accessible
			# NOTE: This also happens on invalid urls like www.sadfdsafdssdafd.com
			await asyncio.wait_for(page.evaluate('1'), timeout=2.5)
		except Exception as e:
			self.logger.debug(f'👋 Current page is not accessible: {type(e).__name__}: {e}')
			raise BrowserError('Page is not accessible')

		try:
			self.logger.debug('🧹 Removing highlights...')
			try:
				await self.remove_highlights()
			except TimeoutError:
				self.logger.debug('Timeout to remove highlights')

			# Check for PDF and auto-download if needed
			try:
				pdf_path = await self._auto_download_pdf_if_needed(page)
				if pdf_path:
					self.logger.info(f'📄 PDF auto-downloaded: {pdf_path}')
			except Exception as e:
				self.logger.debug(f'PDF auto-download check failed: {type(e).__name__}: {e}')

			self.logger.debug('🌳 Starting DOM processing...')
			dom_service = DomService(page, logger=self.logger)
			try:
				content = await asyncio.wait_for(
					dom_service.get_clickable_elements(
						focus_element=focus_element,
						viewport_expansion=self.browser_profile.viewport_expansion,
						highlight_elements=self.browser_profile.highlight_elements,
					),
					timeout=45.0,  # 45 second timeout for DOM processing - generous for complex pages
				)
				self.logger.debug('✅ DOM processing completed')
			except TimeoutError:
				self.logger.warning(f'DOM processing timed out after 45 seconds for {page.url}')
				self.logger.warning('🔄 Falling back to minimal DOM state to allow basic navigation...')

				# Create minimal DOM state for basic navigation
				from browser_use.dom.views import DOMElementNode

				minimal_element_tree = DOMElementNode(
					tag_name='body',
					xpath='/body',
					attributes={},
					children=[],
					is_visible=True,
					parent=None,
				)

				from browser_use.dom.views import DOMState

				content = DOMState(element_tree=minimal_element_tree, selector_map={})

			self.logger.debug('📋 Getting tabs info...')
			tabs_info = await self.get_tabs_info()
			self.logger.debug('✅ Tabs info completed')

			# Get all cross-origin iframes within the page and open them in new tabs
			# mark the titles of the new tabs so the LLM knows to check them for additional content
			# unfortunately too buggy for now, too many sites use invisible cross-origin iframes for ads, tracking, youtube videos, social media, etc.
			# and it distracts the bot by opening a lot of new tabs
			# iframe_urls = await dom_service.get_cross_origin_iframes()
			# outer_page = self.agent_current_page
			# for url in iframe_urls:
			# 	if url in [tab.url for tab in tabs_info]:
			# 		continue  # skip if the iframe if we already have it open in a tab
			# 	new_page_id = tabs_info[-1].page_id + 1
			# 	self.logger.debug(f'Opening cross-origin iframe in new tab #{new_page_id}: {url}')
			# 	await self.create_new_tab(url)
			# 	tabs_info.append(
			# 		TabInfo(
			# 			page_id=new_page_id,
			# 			url=url,
			# 			title=f'iFrame opened as new tab, treat as if embedded inside page {outer_page.url}: {page.url}',
			# 			parent_page_url=outer_page.url,
			# 		)
			# 	)

			try:
				self.logger.debug('📸 Capturing screenshot...')
				# Reasonable timeout for screenshot
				screenshot_b64 = await self.take_screenshot()
				# self.logger.debug('✅ Screenshot completed')
			except Exception as e:
				self.logger.warning(f'❌ Screenshot failed for {_log_pretty_url(page.url)}: {type(e).__name__} {e}')
				screenshot_b64 = None

			# Get comprehensive page information
			page_info = await self.get_page_info(page)
			try:
				self.logger.debug('📏 Getting scroll info...')
				pixels_above, pixels_below = await asyncio.wait_for(self.get_scroll_info(page), timeout=5.0)
				self.logger.debug('✅ Scroll info completed')
			except Exception as e:
				self.logger.warning(f'Failed to get scroll info: {type(e).__name__}')
				pixels_above, pixels_below = 0, 0

			try:
				title = await asyncio.wait_for(page.title(), timeout=3.0)
			except Exception:
				title = 'Title unavailable'

			# Check if this is a minimal fallback state
			browser_errors = []
			if not content.selector_map:  # Empty selector map indicates fallback state
				browser_errors.append(
					f'DOM processing timed out for {page.url} - using minimal state. Basic navigation still available via go_to_url, scroll, and search actions.'
				)

			self.browser_state_summary = BrowserStateSummary(
				element_tree=content.element_tree,
				selector_map=content.selector_map,
				url=page.url,
				title=title,
				tabs=tabs_info,
				screenshot=screenshot_b64,
				page_info=page_info,
				pixels_above=pixels_above,
				pixels_below=pixels_below,
				browser_errors=browser_errors,
			)

			self.logger.debug('✅ get_state_summary completed successfully')
			return self.browser_state_summary
		except Exception as e:
			self.logger.error(f'❌ Failed to update browser_state_summary: {type(e).__name__}: {e}')
			# Return last known good state if available
			if hasattr(self, 'browser_state_summary'):
				return self.browser_state_summary
			raise

	# region - Page Health Check Helpers

	async def _is_page_responsive(self, page: Page, timeout: float = 5.0) -> bool:
		"""Check if a page is responsive by trying to evaluate simple JavaScript."""
		eval_task = None
		try:
			eval_task = asyncio.create_task(page.evaluate('1'))
			done, pending = await asyncio.wait([eval_task], timeout=timeout)

			if eval_task in done:
				try:
					await eval_task  # This will raise if the evaluation failed
					return True
				except Exception:
					return False
			else:
				# Timeout - the page is unresponsive
				return False
		except Exception:
			return False
		finally:
			# Always clean up the eval task
			if eval_task and not eval_task.done():
				eval_task.cancel()
				try:
					await eval_task
				except (asyncio.CancelledError, Exception):
					pass

	async def _force_close_page_via_cdp(self, page_url: str) -> bool:
		"""Force close a crashed page using CDP from a clean temporary page."""
		try:
			# self.logger.info('🔨 Creating temporary page for CDP force-close...')

			# Create a clean page for CDP operations
			assert self.browser_context, 'Browser context is not set up yet'
			temp_page = await asyncio.wait_for(self.browser_context.new_page(), timeout=5.0)
			await asyncio.wait_for(temp_page.goto('about:blank'), timeout=2.0)

			# Create CDP session from the clean page
			cdp_session = await asyncio.wait_for(self.browser_context.new_cdp_session(temp_page), timeout=5.0)  # type: ignore

			try:
				# Get all browser targets
				targets = await asyncio.wait_for(cdp_session.send('Target.getTargets'), timeout=2.0)

				# Find the crashed page target
				blocked_target_id = None
				for target in targets.get('targetInfos', []):
					if target.get('type') == 'page' and target.get('url') == page_url:
						blocked_target_id = target.get('targetId')
						# self.logger.debug(f'Found target to close: {page_url}')
						break

				if blocked_target_id:
					# Force close the target
					self.logger.warning(
						f'🪓 Force-closing crashed page target_id={blocked_target_id} via CDP: {_log_pretty_url(page_url)}...'
					)
					await asyncio.wait_for(cdp_session.send('Target.closeTarget', {'targetId': blocked_target_id}), timeout=2.0)
					# self.logger.debug(f'☠️ Successfully force-closed crashed page target_id={blocked_target_id} via CDP: {_log_pretty_url(page_url)}')
					return True
				else:
					self.logger.debug(
						f'❌ Could not find CDP page target_id to force-close: {_log_pretty_url(page_url)} (concurrency issues?)'
					)
					return False

			finally:
				# Clean up
				try:
					await asyncio.wait_for(cdp_session.detach(), timeout=1.0)
				except Exception:
					pass
				await temp_page.close()

		except Exception as e:
			self.logger.error(f'❌ Using raw CDP to force-close crashed page failed: {type(e).__name__}: {e}')
			return False

	async def _try_reopen_url(self, url: str, timeout_ms: int | None = None) -> bool:
		"""Try to reopen a URL in a new page and check if it's responsive."""
		if not url or is_new_tab_page(url):
			return False

		timeout_ms = int(timeout_ms or self.browser_profile.default_navigation_timeout or 6000)

		try:
			self.logger.debug(f'🔄 Attempting to reload URL that crashed: {_log_pretty_url(url)}')

			# Create new page directly to avoid circular dependency
			assert self.browser_context is not None, 'Browser context is not set'
			new_page = await self.browser_context.new_page()
			self.agent_current_page = new_page

			# Update human tab reference if there is no human tab yet
			if (not self.human_current_page) or self.human_current_page.is_closed():
				self.human_current_page = new_page

			# Set viewport for new tab
			if self.browser_profile.viewport:
				await new_page.set_viewport_size(self.browser_profile.viewport)

			# Navigate with timeout using asyncio.wait
			nav_task = asyncio.create_task(new_page.goto(url, wait_until='load', timeout=timeout_ms))
			done, pending = await asyncio.wait([nav_task], timeout=(timeout_ms + 500) / 1000)

			if nav_task in pending:
				# Navigation timed out
				self.logger.debug(
					f'⚠️ Attempting to reload previously crashed URL {_log_pretty_url(url)} failed again, timed out again after {timeout_ms / 1000}s'
				)
				nav_task.cancel()
				try:
					await nav_task
				except asyncio.CancelledError:
					pass
			elif nav_task in done:
				try:
					await nav_task  # This will raise if navigation failed
				except Exception as e:
					self.logger.debug(
						f'⚠️ Attempting to reload previously crashed URL {_log_pretty_url(url)} failed again: {type(e).__name__}'
					)

			# Wait a bit for any transient blocking to resolve
			await asyncio.sleep(1.0)

			# Check if the reopened page is responsive
			# self.logger.debug('Checking if reopened page is responsive...')
			is_responsive = await self._is_page_responsive(new_page, timeout=2.0)

			if is_responsive:
				self.logger.info(f'✅ Page recovered and is now responsive after reopening on: {_log_pretty_url(url)}')
				return True
			else:
				self.logger.warning(f'⚠️ Reopened page {_log_pretty_url(url)} is still unresponsive')
				# Close the unresponsive page before returning
				# This is critical to prevent the recovery flow from hanging
				try:
					await self._force_close_page_via_cdp(new_page.url)
				except Exception as e:
					self.logger.error(
						f'❌ Failed to close crashed page {_log_pretty_url(url)} via CDP: {type(e).__name__}: {e} (something is very wrong or system is extremely overloaded)'
					)
				self.agent_current_page = None  # Clear reference to closed page
				return False

		except Exception as e:
			self.logger.error(f'❌ Retrying crashed page {_log_pretty_url(url)} failed: {type(e).__name__}: {e}')
			return False

	async def _create_blank_fallback_page(self, url: str) -> None:
		"""Create a new blank page as a fallback when recovery fails."""
		self.logger.warning(
			f'⚠️ Resetting to about:blank as fallback because browser is unable to load the original URL without crashing: {_log_pretty_url(url)}'
		)
		# self.logger.debug(f'Current agent_current_page: {self.agent_current_page}')

		# Close any existing broken page
		if self.agent_current_page and not self.agent_current_page.is_closed():
			try:
				await self.agent_current_page.close()
			except Exception:
				pass

		# Create fresh page directly (avoid decorated methods to prevent circular dependency)
		assert self.browser_context is not None, 'Browser context is not set'
		new_page = await self.browser_context.new_page()
		self.agent_current_page = new_page

		# Update human tab reference if there is no human tab yet
		if (not self.human_current_page) or self.human_current_page.is_closed():
			self.human_current_page = new_page

		# Set viewport for new tab
		if self.browser_profile.viewport:
			await new_page.set_viewport_size(self.browser_profile.viewport)

		# Navigate to blank
		try:
			await new_page.goto('about:blank', wait_until='load', timeout=5000)
		except Exception as e:
			self.logger.error(
				f'❌ Failed to navigate to about:blank: {type(e).__name__}: {e} (something is very wrong or system is extremely overloaded)'
			)
			raise

		# Verify it's responsive
		if not await self._is_page_responsive(new_page, timeout=1.0):
			raise BrowserError(
				'Browser is unable to load any new about:blank pages (something is very wrong or browser is extremely overloaded)'
			)

	async def _recover_unresponsive_page(self, calling_method: str, timeout_ms: int | None = None) -> None:
		"""Recover from an unresponsive page by closing and reopening it."""
		self.logger.warning(f'⚠️ Page JS engine became unresponsive in {calling_method}(), attempting recovery...')
		timeout_ms = min(3000, int(timeout_ms or self.browser_profile.default_navigation_timeout or 5000))

		# Prevent re-entrance
		self._in_recovery = True
		try:
			# Get current URL before recovery
			assert self.agent_current_page, 'Agent current page is not set'
			current_url = self.agent_current_page.url
			# self.logger.debug(f'Current URL: {current_url}')

			# Clear page references
			blocked_page = self.agent_current_page
			self.agent_current_page = None
			if blocked_page == self.human_current_page:
				self.human_current_page = None

			# Force-close the crashed page via CDP
			self.logger.debug('🪓 Page Recovery Step 1/3: Force-closing crashed page via CDP...')
			await self._force_close_page_via_cdp(current_url)

			# Remove the closed page from browser_context.pages by forcing a refresh
			# This prevents TargetClosedError when iterating through pages later
			if self.browser_context and self.browser_context.pages:
				# Additional cleanup: close any page objects that have the same url as the crashed page
				# (could close too many pages by accident if we have a few different tabs on the same URL)
				# Sometimes playwright doesn't immediately remove force-closed pages from the list
				for page in self.browser_context.pages[:]:  # Use slice to avoid modifying list during iteration
					if page.url == current_url and not page.is_closed() and not is_new_tab_page(page.url):
						try:
							# Try to close it via playwright as well
							await page.close()
							self.logger.debug(
								f'🪓 Closed 🅟 {str(id(page))[-2:]} because it has a known crash-causing URL: {_log_pretty_url(page.url)}'
							)
						except Exception:
							pass  # Page might already be closed via CDP

			# Try to reopen the URL (in case blocking was transient)
			self.logger.debug('🍼 Page Recovery Step 2/3: Trying to reopen the URL again...')
			if await self._try_reopen_url(current_url, timeout_ms=timeout_ms):
				self.logger.debug('✅ Page Recovery Step 3/3: Page loading succeeded after 2nd attempt!')
				return  # Success!

			# If that failed, fall back to blank page
			self.logger.debug(
				'❌ Page Recovery Step 3/3: Loading the page a 2nd time failed as well, browser seems unable to load this URL without getting stuck, retreating to a safe page...'
			)
			await self._create_blank_fallback_page(current_url)

		finally:
			# Always clear recovery flag
			self._in_recovery = False

	# region - Browser Actions
<<<<<<< HEAD
	@observe_debug(ignore_input=True, ignore_output=True, name='take_screenshot')
	@require_initialization
=======
	@observe_debug(name='take_screenshot', ignore_output=True)
	@retry(
		retries=1,  # try up to 1 time to take the screenshot (2 total attempts)
		timeout=30,  # allow up to 30s for each attempt (includes recovery time)
		wait=1,  # wait 1s between each attempt
		semaphore_limit=2,  # Allow 2 screenshots at a time to better utilize resources
		semaphore_name='screenshot_global',
		semaphore_scope='multiprocess',
		semaphore_lax=True,  # Continue without semaphore if it can't be acquired
		semaphore_timeout=15,  # Wait up to 15s for semaphore acquisition
	)
	@require_healthy_browser(usable_page=True, reopen_page=True)
>>>>>>> 925bf327
	@time_execution_async('--take_screenshot')
	async def take_screenshot(self, full_page: bool = False) -> str | None:
		"""
		Returns a base64 encoded screenshot of the current page using CDP.

		The decorator order ensures:
		1. @retry runs first (outer decorator)
		2. @require_healthy_browser runs on each retry attempt
		3. Page responsiveness is checked before each screenshot attempt
		4. If page is unresponsive, it's recovered and the method is retried
		"""
		assert self.agent_current_page is not None, 'Agent current page is not set'
		assert self.browser_context, 'Browser context is not set'

		page = self.agent_current_page

		if is_new_tab_page(page.url):
			self.logger.warning(
				f'▫️ Sending LLM 1px placeholder instead of real screenshot of: {_log_pretty_url(page.url)} (page empty)'
			)
			# not an exception because there's no point in retrying if we hit this, its always pointless to screenshot about:blank
			# raise ValueError('Refusing to take unneeded screenshot of empty new tab page')
			# return a 1px*1px white png to avoid wasting tokens
			return 'iVBORw0KGgoAAAANSUhEUgAAAAEAAAABCAQAAAC1HAwCAAAAC0lEQVR42mP8/x8AAwMCAO+ip1sAAAAASUVORK5CYII='

		# Always bring page to front before rendering, otherwise it crashes in some cases, not sure why
		try:
			await page.bring_to_front()
		except Exception:
			pass

		# Take screenshot using CDP to get around playwright's unnecessary slowness and weird behavior
		cdp_session = None
		try:
			# Create CDP session for the screenshot
			self.logger.debug(
				f'📸 Taking viewport-only PNG screenshot of page via fresh CDP session: {_log_pretty_url(page.url)}'
			)
			cdp_session = await self.browser_context.new_cdp_session(page)  # type: ignore

			# Capture screenshot via CDP
			screenshot_response = await cdp_session.send(
				'Page.captureScreenshot',
				{
					'captureBeyondViewport': False,
					'fromSurface': True,
					'format': 'png',
				},
			)

			screenshot_b64 = screenshot_response.get('data')
			if not screenshot_b64:
				raise Exception(
					f'CDP returned empty screenshot data for page {_log_pretty_url(page.url)}? (expected png base64)'
				)  # have never seen this happen in practice

			return screenshot_b64

		except Exception as err:
			error_str = f'{type(err).__name__}: {err}'
			if 'timeout' in error_str.lower():
				self.logger.warning(f'⏱️ Screenshot timed out on page {_log_pretty_url(page.url)} (possibly crashed): {error_str}')
			else:
				self.logger.error(f'❌ Screenshot failed on page {_log_pretty_url(page.url)} (possibly crashed): {error_str}')
			raise
		finally:
			if cdp_session:
				try:
					await asyncio.wait_for(cdp_session.detach(), timeout=1.0)
				except Exception:
					pass

	# region - User Actions

	@staticmethod
	async def _get_unique_filename(directory: str | Path, filename: str) -> str:
		"""Generate a unique filename for downloads by appending (1), (2), etc., if a file already exists."""
		base, ext = os.path.splitext(filename)
		counter = 1
		new_filename = filename
		while os.path.exists(os.path.join(directory, new_filename)):
			new_filename = f'{base} ({counter}){ext}'
			counter += 1
		return new_filename

	async def _start_context_tracing(self):
		"""Start tracing on browser context if trace_path is configured."""
		if self.browser_profile.traces_dir and self.browser_context:
			try:
				self.logger.debug(f'📽️ Starting tracing (will save to: {self.browser_profile.traces_dir})')
				# Don't pass any path to start() - let Playwright handle internal temp files
				await self.browser_context.tracing.start(
					screenshots=True,
					snapshots=True,
					sources=False,  # Reduce trace size
				)
			except Exception as e:
				self.logger.warning(f'Failed to start tracing: {e}')

	@staticmethod
	def _convert_simple_xpath_to_css_selector(xpath: str) -> str:
		"""Converts simple XPath expressions to CSS selectors."""
		if not xpath:
			return ''

		# Remove leading slash if present
		xpath = xpath.lstrip('/')

		# Split into parts
		parts = xpath.split('/')
		css_parts = []

		for part in parts:
			if not part:
				continue

			# Handle custom elements with colons by escaping them
			if ':' in part and '[' not in part:
				base_part = part.replace(':', r'\:')
				css_parts.append(base_part)
				continue

			# Handle index notation [n]
			if '[' in part:
				base_part = part[: part.find('[')]
				# Handle custom elements with colons in the base part
				if ':' in base_part:
					base_part = base_part.replace(':', r'\:')
				index_part = part[part.find('[') :]

				# Handle multiple indices
				indices = [i.strip('[]') for i in index_part.split(']')[:-1]]

				for idx in indices:
					try:
						# Handle numeric indices
						if idx.isdigit():
							index = int(idx) - 1
							base_part += f':nth-of-type({index + 1})'
						# Handle last() function
						elif idx == 'last()':
							base_part += ':last-of-type'
						# Handle position() functions
						elif 'position()' in idx:
							if '>1' in idx:
								base_part += ':nth-of-type(n+2)'
					except ValueError:
						continue

				css_parts.append(base_part)
			else:
				css_parts.append(part)

		base_selector = ' > '.join(css_parts)
		return base_selector

	@classmethod
	@time_execution_sync('--enhanced_css_selector_for_element')
	def _enhanced_css_selector_for_element(cls, element: DOMElementNode, include_dynamic_attributes: bool = True) -> str:
		"""
		Creates a CSS selector for a DOM element, handling various edge cases and special characters.

		Args:
						element: The DOM element to create a selector for

		Returns:
						A valid CSS selector string
		"""
		try:
			# Get base selector from XPath
			css_selector = cls._convert_simple_xpath_to_css_selector(element.xpath)

			# Handle class attributes
			if 'class' in element.attributes and element.attributes['class'] and include_dynamic_attributes:
				# Define a regex pattern for valid class names in CSS
				valid_class_name_pattern = re.compile(r'^[a-zA-Z_][a-zA-Z0-9_-]*$')

				# Iterate through the class attribute values
				classes = element.attributes['class'].split()
				for class_name in classes:
					# Skip empty class names
					if not class_name.strip():
						continue

					# Check if the class name is valid
					if valid_class_name_pattern.match(class_name):
						# Append the valid class name to the CSS selector
						css_selector += f'.{class_name}'
					else:
						# Skip invalid class names
						continue

			# Expanded set of safe attributes that are stable and useful for selection
			SAFE_ATTRIBUTES = {
				# Data attributes (if they're stable in your application)
				'id',
				# Standard HTML attributes
				'name',
				'type',
				'placeholder',
				# Accessibility attributes
				'aria-label',
				'aria-labelledby',
				'aria-describedby',
				'role',
				# Common form attributes
				'for',
				'autocomplete',
				'required',
				'readonly',
				# Media attributes
				'alt',
				'title',
				'src',
				# Custom stable attributes (add any application-specific ones)
				'href',
				'target',
			}

			if include_dynamic_attributes:
				dynamic_attributes = {
					'data-id',
					'data-qa',
					'data-cy',
					'data-testid',
				}
				SAFE_ATTRIBUTES.update(dynamic_attributes)

			# Handle other attributes
			for attribute, value in element.attributes.items():
				if attribute == 'class':
					continue

				# Skip invalid attribute names
				if not attribute.strip():
					continue

				if attribute not in SAFE_ATTRIBUTES:
					continue

				# Escape special characters in attribute names
				safe_attribute = attribute.replace(':', r'\:')

				# Handle different value cases
				if value == '':
					css_selector += f'[{safe_attribute}]'
				elif any(char in value for char in '"\'<>`\n\r\t'):
					# Use contains for values with special characters
					# For newline-containing text, only use the part before the newline
					if '\n' in value:
						value = value.split('\n')[0]
					# Regex-substitute *any* whitespace with a single space, then strip.
					collapsed_value = re.sub(r'\s+', ' ', value).strip()
					# Escape embedded double-quotes.
					safe_value = collapsed_value.replace('"', '\\"')
					css_selector += f'[{safe_attribute}*="{safe_value}"]'
				else:
					css_selector += f'[{safe_attribute}="{value}"]'

			return css_selector

		except Exception:
			# Fallback to a more basic selector if something goes wrong
			tag_name = element.tag_name or '*'
			return f"{tag_name}[highlight_index='{element.highlight_index}']"

	@require_healthy_browser(usable_page=True, reopen_page=True)
	@time_execution_async('--is_visible')
	async def _is_visible(self, element: ElementHandle) -> bool:
		"""
		Checks if an element is visible on the page.
		We use our own implementation instead of relying solely on Playwright's is_visible() because
		of edge cases with CSS frameworks like Tailwind. When elements use Tailwind's 'hidden' class,
		the computed style may return display as '' (empty string) instead of 'none', causing Playwright
		to incorrectly consider hidden elements as visible. By additionally checking the bounding box
		dimensions, we catch elements that have zero width/height regardless of how they were hidden.
		"""
		is_hidden = await element.is_hidden()
		bbox = await element.bounding_box()

		return not is_hidden and bbox is not None and bbox['width'] > 0 and bbox['height'] > 0

	@require_healthy_browser(usable_page=True, reopen_page=True)
	@time_execution_async('--get_locate_element')
	async def get_locate_element(self, element: DOMElementNode) -> ElementHandle | None:
		page = await self.get_current_page()
		current_frame = page

		# Start with the target element and collect all parents
		parents: list[DOMElementNode] = []
		current = element
		while current.parent is not None:
			parent = current.parent
			parents.append(parent)
			current = parent

		# Reverse the parents list to process from top to bottom
		parents.reverse()

		# Process all iframe parents in sequence
		iframes = [item for item in parents if item.tag_name == 'iframe']
		for parent in iframes:
			css_selector = self._enhanced_css_selector_for_element(
				parent,
				include_dynamic_attributes=self.browser_profile.include_dynamic_attributes,
			)
			# Use CSS selector if available, otherwise fall back to XPath
			if css_selector:
				current_frame = current_frame.frame_locator(css_selector)
			else:
				self.logger.debug(f'Using XPath for iframe: {parent.xpath}')
				current_frame = current_frame.frame_locator(f'xpath={parent.xpath}')

		css_selector = self._enhanced_css_selector_for_element(
			element, include_dynamic_attributes=self.browser_profile.include_dynamic_attributes
		)

		try:
			if isinstance(current_frame, FrameLocator):
				if css_selector:
					element_handle = await current_frame.locator(css_selector).element_handle()
				else:
					# Fall back to XPath when CSS selector is empty
					self.logger.debug(f'CSS selector empty, falling back to XPath: {element.xpath}')
					element_handle = await current_frame.locator(f'xpath={element.xpath}').element_handle()
				return element_handle
			else:
				# Try CSS selector first if available
				if css_selector:
					element_handle = await current_frame.query_selector(css_selector)
				else:
					# Fall back to XPath
					self.logger.debug(f'CSS selector empty, falling back to XPath: {element.xpath}')
					element_handle = await current_frame.locator(f'xpath={element.xpath}').element_handle()
				if element_handle:
					is_visible = await self._is_visible(element_handle)
					if is_visible:
						await element_handle.scroll_into_view_if_needed()
					return element_handle
				return None
		except Exception as e:
			# If CSS selector failed, try XPath as fallback
			if css_selector and 'CSS.escape' not in str(e):
				try:
					self.logger.debug(f'CSS selector failed, trying XPath fallback: {element.xpath}')
					if isinstance(current_frame, FrameLocator):
						element_handle = await current_frame.locator(f'xpath={element.xpath}').element_handle()
					else:
						element_handle = await current_frame.locator(f'xpath={element.xpath}').element_handle()

					if element_handle:
						is_visible = await self._is_visible(element_handle)
						if is_visible:
							await element_handle.scroll_into_view_if_needed()
						return element_handle
				except Exception as xpath_e:
					self.logger.error(
						f'❌ Failed to locate element with both CSS ({css_selector}) and XPath ({element.xpath}): {type(xpath_e).__name__}: {xpath_e}'
					)
					return None
			else:
				self.logger.error(
					f'❌ Failed to locate element {css_selector or element.xpath} on page {_log_pretty_url(page.url)}: {type(e).__name__}: {e}'
				)
				return None

	@require_healthy_browser(usable_page=True, reopen_page=True)
	@time_execution_async('--get_locate_element_by_xpath')
	async def get_locate_element_by_xpath(self, xpath: str) -> ElementHandle | None:
		"""
		Locates an element on the page using the provided XPath.
		"""
		page = await self.get_current_page()

		try:
			# Use XPath to locate the element
			element_handle = await page.query_selector(f'xpath={xpath}')
			if element_handle:
				is_visible = await self._is_visible(element_handle)
				if is_visible:
					await element_handle.scroll_into_view_if_needed()
				return element_handle
			return None
		except Exception as e:
			self.logger.error(f'❌ Failed to locate xpath {xpath} on page {_log_pretty_url(page.url)}: {type(e).__name__}: {e}')
			return None

	@require_healthy_browser(usable_page=True, reopen_page=True)
	@time_execution_async('--get_locate_element_by_css_selector')
	async def get_locate_element_by_css_selector(self, css_selector: str) -> ElementHandle | None:
		"""
		Locates an element on the page using the provided CSS selector.
		"""
		page = await self.get_current_page()

		try:
			# Use CSS selector to locate the element
			element_handle = await page.query_selector(css_selector)
			if element_handle:
				is_visible = await self._is_visible(element_handle)
				if is_visible:
					await element_handle.scroll_into_view_if_needed()
				return element_handle
			return None
		except Exception as e:
			self.logger.error(
				f'❌ Failed to locate element {css_selector} on page {_log_pretty_url(page.url)}: {type(e).__name__}: {e}'
			)
			return None

	@require_healthy_browser(usable_page=True, reopen_page=True)
	@time_execution_async('--get_locate_element_by_text')
	async def get_locate_element_by_text(
		self, text: str, nth: int | None = 0, element_type: str | None = None
	) -> ElementHandle | None:
		"""
		Locates an element on the page using the provided text.
		If `nth` is provided, it returns the nth matching element (0-based).
		If `element_type` is provided, filters by tag name (e.g., 'button', 'span').
		"""
		page = await self.get_current_page()
		try:
			# handle also specific element type or use any type.
			selector = f'{element_type or "*"}:text("{text}")'
			elements = await page.query_selector_all(selector)
			# considering only visible elements
			elements = [el for el in elements if await self._is_visible(el)]

			if not elements:
				self.logger.error(f"❌ No visible element with text '{text}' found on page {_log_pretty_url(page.url)}.")
				return None

			if nth is not None:
				if 0 <= nth < len(elements):
					element_handle = elements[nth]
				else:
					self.logger.error(
						f"❌ Visible element with text '{text}' not found at index #{nth} on page {_log_pretty_url(page.url)}."
					)
					return None
			else:
				element_handle = elements[0]

			is_visible = await self._is_visible(element_handle)
			if is_visible:
				await element_handle.scroll_into_view_if_needed()
			return element_handle
		except Exception as e:
			self.logger.error(
				f"❌ Failed to locate element by text '{text}' on page {_log_pretty_url(page.url)}: {type(e).__name__}: {e}"
			)
			return None

	@require_healthy_browser(usable_page=True, reopen_page=True)
	@time_execution_async('--input_text_element_node')
	async def _input_text_element_node(self, element_node: DOMElementNode, text: str):
		"""
		Input text into an element with proper error handling and state management.
		Handles different types of input fields and ensures proper element state before input.
		"""
		try:
			element_handle = await self.get_locate_element(element_node)

			if element_handle is None:
				raise BrowserError(f'Element: {repr(element_node)} not found')

			# Ensure element is ready for input
			try:
				await element_handle.wait_for_element_state('stable', timeout=1_000)
				is_visible = await self._is_visible(element_handle)
				if is_visible:
					await element_handle.scroll_into_view_if_needed(timeout=1_000)
			except Exception:
				pass

			# let's first try to click and type
			try:
				await element_handle.evaluate('el => {el.textContent = ""; el.value = "";}')
				await element_handle.click()
				await asyncio.sleep(0.1)  # Increased sleep time
				page = await self.get_current_page()
				await page.keyboard.type(text)
				return
			except Exception as e:
				self.logger.debug(f'Input text with click and type failed, trying element handle method: {e}')
				pass

			# Get element properties to determine input method
			tag_handle = await element_handle.get_property('tagName')
			tag_name = (await tag_handle.json_value()).lower()
			is_contenteditable = await element_handle.get_property('isContentEditable')
			readonly_handle = await element_handle.get_property('readOnly')
			disabled_handle = await element_handle.get_property('disabled')

			readonly = await readonly_handle.json_value() if readonly_handle else False
			disabled = await disabled_handle.json_value() if disabled_handle else False

			try:
				if (await is_contenteditable.json_value() or tag_name == 'input') and not (readonly or disabled):
					await element_handle.evaluate('el => {el.textContent = ""; el.value = "";}')
					await element_handle.type(text, delay=5)
				else:
					await element_handle.fill(text)
			except Exception as e:
				self.logger.error(f'Error during input text into element: {type(e).__name__}: {e}')
				raise BrowserError(f'Failed to input text into element: {repr(element_node)}')

		except Exception as e:
			# Get current page URL safely for error message
			try:
				page = await self.get_current_page()
				page_url = _log_pretty_url(page.url)
			except Exception:
				page_url = 'unknown page'

			self.logger.debug(
				f'❌ Failed to input text into element: {repr(element_node)} on page {page_url}: {type(e).__name__}: {e}'
			)
			raise BrowserError(f'Failed to input text into index {element_node.highlight_index}')

	@require_healthy_browser(usable_page=True, reopen_page=True)
	@time_execution_async('--switch_to_tab')
	async def switch_to_tab(self, page_id: int) -> Page:
		"""Switch to a specific tab by its page_id (aka tab index exposed to LLM)"""
		assert self.browser_context is not None, 'Browser context is not set'
		pages = self.browser_context.pages

		if page_id >= len(pages):
			raise BrowserError(f'No tab found with page_id: {page_id}')

		page = pages[page_id]

		# Check if the tab's URL is allowed before switching
		if not self._is_url_allowed(page.url):
			raise BrowserError(f'Cannot switch to tab with non-allowed URL: {page.url}')

		# Update both tab references - agent wants this tab, and it's now in the foreground
		self.agent_current_page = page
		await self.agent_current_page.bring_to_front()  # crucial for screenshot to work

		# in order for a human watching to be able to follow along with what the agent is doing
		# update the human's active tab to match the agent's
		if self.human_current_page != page:
			# TODO: figure out how to do this without bringing the entire window to the foreground and stealing foreground app focus
			# might require browser-use extension loaded into the browser so we can use chrome.tabs extension APIs
			# await page.bring_to_front()
			pass

		self.human_current_page = page

		# Invalidate cached state since we've switched to a different tab
		# The cached state contains DOM elements and selector map from the previous tab
		self._cached_browser_state_summary = None
		self._cached_clickable_element_hashes = None

		try:
			await page.wait_for_load_state()
		except Exception as e:
			self.logger.warning(f'⚠️ New page failed to fully load: {type(e).__name__}: {e}')

		# Set the viewport size for the tab
		if self.browser_profile.viewport:
			await page.set_viewport_size(self.browser_profile.viewport)

		return page

<<<<<<< HEAD
	@observe_debug(ignore_input=True, ignore_output=True, name='create_new_tab')
	@time_execution_async('--create_new_tab')
	async def create_new_tab(self, url: str | None = None) -> Page:
		"""Create a new tab and optionally navigate to a URL"""

		# Add https:// if there's no protocol
		normalized_url = url
		if url:
			normalized_url = normalize_url(url)

			if not self._is_url_allowed(normalized_url):
				raise BrowserError(f'Cannot create new tab with non-allowed URL: {normalized_url}')

		try:
			assert self.browser_context is not None, 'Browser context is not set'
			new_page = await self.browser_context.new_page()
		except Exception:
			self.initialized = False
			self.browser_context = None  # Clear the closed context

		if not self.initialized or not self.browser_context:
			# If we were initialized but lost connection, reset state first to avoid infinite loops
			if self.initialized and not self.browser_context:
				self.logger.warning(
					f'💔 Browser {self._connection_str} disconnected while trying to create a new tab, reconnecting...'
				)
				self._reset_connection_state()
			await self.start()
			assert self.browser_context, 'Browser context is not set'
			new_page = await self.browser_context.new_page()

		# Update agent tab reference
		self.agent_current_page = new_page

		# Update human tab reference if there is no human tab yet
		if (not self.human_current_page) or self.human_current_page.is_closed():
			self.human_current_page = new_page

		tab_idx = self.tabs.index(new_page)
		try:
			await new_page.wait_for_load_state()
		except Exception as e:
			self.logger.warning(
				f'⚠️ New page [{tab_idx}]{_log_pretty_url(new_page.url)} failed to fully load: {type(e).__name__}: {e}'
			)

		# Show DVD animation on new tab pages (after navigating to about:blank if needed)
		if not normalized_url and is_new_tab_page(new_page.url):
			# Navigate to about:blank if we're on chrome://new-tab-page to avoid security restrictions
			if new_page.url.startswith('chrome://new-tab-page'):
				await new_page.goto('about:blank')
			await self._show_dvd_screensaver_loading_animation(new_page)

		# Set the viewport size for the new tab
		if self.browser_profile.viewport:
			await new_page.set_viewport_size(self.browser_profile.viewport)

		if normalized_url:
			try:
				await new_page.goto(normalized_url, wait_until='domcontentloaded')
				await self._wait_for_page_and_frames_load(timeout_overwrite=1)
			except Exception as e:
				self.logger.error(f'❌ Error navigating to {normalized_url}: {type(e).__name__}: {e} (proceeding anyway...)')

		assert self.human_current_page is not None
		assert self.agent_current_page is not None
		# if url:  # sometimes this does not pass because JS or HTTP redirects the page really fast
		# 	assert self.agent_current_page.url == url
		# else:
		# 	assert self.agent_current_page.url == 'about:blank'

		# if there are any unused new tab pages after we open a new tab, close them to clean up unused tabs
		assert self.browser_context is not None, 'Browser context is not set'
		# hacky way to be sure we only close our own tabs, check the title of the tab for our BrowserSession name
		title_of_our_setup_tab = (
			f'Starting agent {str(self.id)[-4:]}...'  # set up by self._show_dvd_screensaver_loading_animation()
		)
		for page in self.browser_context.pages:
			try:
				# sometimes this fails, because the page is not accessible
				page_title = await self._get_page_title(page)
			except Exception:
				page_title = 'Title unavailable'

			if is_new_tab_page(page.url) and page != self.agent_current_page and page_title == title_of_our_setup_tab:
				await page.close()
				self.human_current_page = (  # in case we just closed the human's tab, fix the refs
					self.human_current_page if not self.human_current_page.is_closed() else self.agent_current_page
				)
				break  # only close a maximum of one unused new tab page,
				# if multiple parallel agents share one BrowserSession
				# closing every new_page() tab (which start on new tab pages) causes lots of problems
				# (the title check is not enough when they share a single BrowserSession)

		return new_page

	# region - Helper methods for easier access to the DOM
	@observe_debug(ignore_input=True, ignore_output=True, name='get_selector_map')
	@require_initialization
=======
	# region - Helper methods for easier access to the DOM
	@observe_debug(name='get_selector_map')
	@require_healthy_browser(usable_page=True, reopen_page=True)
>>>>>>> 925bf327
	async def get_selector_map(self) -> SelectorMap:
		if self._cached_browser_state_summary is None:
			return {}
		return self._cached_browser_state_summary.selector_map

<<<<<<< HEAD
	@observe_debug(ignore_input=True, ignore_output=True, name='get_element_by_index')
	@require_initialization
=======
	@observe_debug(name='get_element_by_index')
	@require_healthy_browser(usable_page=True, reopen_page=True)
>>>>>>> 925bf327
	async def get_element_by_index(self, index: int) -> ElementHandle | None:
		selector_map = await self.get_selector_map()
		element_handle = await self.get_locate_element(selector_map[index])
		return element_handle

	@observe_debug(ignore_input=True, ignore_output=True, name='is_file_input_by_index')
	async def is_file_input_by_index(self, index: int) -> bool:
		try:
			selector_map = await self.get_selector_map()
			node = selector_map[index]
			return self.is_file_input(node)
		except Exception as e:
			self.logger.debug(f'❌ Error in is_file_input(index={index}): {type(e).__name__}: {e}')
			return False

	@staticmethod
	def is_file_input(node: DOMElementNode) -> bool:
		return (
			isinstance(node, DOMElementNode)
			and getattr(node, 'tag_name', '').lower() == 'input'
			and node.attributes.get('type', '').lower() == 'file'
		)

	@require_healthy_browser(usable_page=True, reopen_page=True)
	async def find_file_upload_element_by_index(
		self, index: int, max_height: int = 3, max_descendant_depth: int = 3
	) -> DOMElementNode | None:
		"""
		Find the closest file input to the selected element by traversing the DOM bottom-up.
		At each level (up to max_height ancestors):
		- Check the current node itself
		- Check all its children/descendants up to max_descendant_depth
		- Check all siblings (and their descendants up to max_descendant_depth)
		Returns the first file input found, or None if not found.
		"""
		try:
			selector_map = await self.get_selector_map()
			if index not in selector_map:
				return None

			candidate_element = selector_map[index]

			def find_file_input_in_descendants(node: DOMElementNode, depth: int) -> DOMElementNode | None:
				if depth < 0 or not isinstance(node, DOMElementNode):
					return None
				if self.is_file_input(node):
					return node
				for child in getattr(node, 'children', []):
					result = find_file_input_in_descendants(child, depth - 1)
					if result:
						return result
				return None

			current = candidate_element
			for _ in range(max_height + 1):  # include the candidate itself
				# 1. Check the current node itself
				if self.is_file_input(current):
					return current
				# 2. Check all descendants of the current node
				result = find_file_input_in_descendants(current, max_descendant_depth)
				if result:
					return result
				# 3. Check all siblings and their descendants
				parent = getattr(current, 'parent', None)
				if parent:
					for sibling in getattr(parent, 'children', []):
						if sibling is current:
							continue
						if self.is_file_input(sibling):
							return sibling
						result = find_file_input_in_descendants(sibling, max_descendant_depth)
						if result:
							return result
				current = parent
				if not current:
					break
			return None
		except Exception as e:
			page = await self.get_current_page()
			self.logger.debug(
				f'❌ Error in find_file_upload_element_by_index(index={index}) on page {_log_pretty_url(page.url)}: {type(e).__name__}: {e}'
			)
			return None

	@require_healthy_browser(usable_page=True, reopen_page=True)
	async def get_scroll_info(self, page: Page) -> tuple[int, int]:
		"""Get scroll position information for the current page."""
		scroll_y = await page.evaluate('window.scrollY')
		viewport_height = await page.evaluate('window.innerHeight')
		total_height = await page.evaluate('document.documentElement.scrollHeight')
		# Convert to int to handle fractional pixels
		pixels_above = int(scroll_y)
		pixels_below = int(max(0, total_height - (scroll_y + viewport_height)))
		return pixels_above, pixels_below

	@require_healthy_browser(usable_page=True, reopen_page=True)
	async def get_page_info(self, page: Page) -> PageInfo:
		"""Get comprehensive page size and scroll information."""
		# Get all page dimensions and scroll info in one JavaScript call for efficiency
		page_data = await page.evaluate("""() => {
			return {
				// Current viewport dimensions
				viewport_width: window.innerWidth,
				viewport_height: window.innerHeight,
				
				// Total page dimensions
				page_width: Math.max(
					document.documentElement.scrollWidth,
					document.body.scrollWidth || 0
				),
				page_height: Math.max(
					document.documentElement.scrollHeight,
					document.body.scrollHeight || 0
				),
				
				// Current scroll position
				scroll_x: window.scrollX || window.pageXOffset || document.documentElement.scrollLeft || 0,
				scroll_y: window.scrollY || window.pageYOffset || document.documentElement.scrollTop || 0
			};
		}""")

		# Calculate derived values (convert to int to handle fractional pixels)
		viewport_width = int(page_data['viewport_width'])
		viewport_height = int(page_data['viewport_height'])
		page_width = int(page_data['page_width'])
		page_height = int(page_data['page_height'])
		scroll_x = int(page_data['scroll_x'])
		scroll_y = int(page_data['scroll_y'])

		# Calculate scroll information
		pixels_above = scroll_y
		pixels_below = max(0, page_height - (scroll_y + viewport_height))
		pixels_left = scroll_x
		pixels_right = max(0, page_width - (scroll_x + viewport_width))

		# Create PageInfo object with comprehensive information
		page_info = PageInfo(
			viewport_width=viewport_width,
			viewport_height=viewport_height,
			page_width=page_width,
			page_height=page_height,
			scroll_x=scroll_x,
			scroll_y=scroll_y,
			pixels_above=pixels_above,
			pixels_below=pixels_below,
			pixels_left=pixels_left,
			pixels_right=pixels_right,
		)

		return page_info

	async def _scroll_with_cdp_gesture(self, page: Page, pixels: int) -> bool:
		"""
		Scroll using CDP Input.synthesizeScrollGesture for universal compatibility.

		Args:
			page: The page to scroll
			pixels: Number of pixels to scroll (positive = up, negative = down)

		Returns:
			True if successful, False if failed
		"""
		try:
			# Use CDP to synthesize scroll gesture - works in all contexts including PDFs
			cdp_session = await page.context.new_cdp_session(page)  # type: ignore

			# Get viewport center for scroll origin
			viewport = await page.evaluate("""
				() => ({
					width: window.innerWidth,
					height: window.innerHeight
				})
			""")

			center_x = viewport['width'] // 2
			center_y = viewport['height'] // 2

			await cdp_session.send(
				'Input.synthesizeScrollGesture',
				{
					'x': center_x,
					'y': center_y,
					'xDistance': 0,
					'yDistance': -pixels,  # Negative = scroll down, Positive = scroll up
					'gestureSourceType': 'mouse',  # Use mouse gestures for better compatibility
					'speed': 3000,  # Pixels per second
				},
			)

			try:
				await asyncio.wait_for(cdp_session.detach(), timeout=1.0)
			except (TimeoutError, Exception):
				pass
			self.logger.debug(f'📄 Scrolled via CDP Input.synthesizeScrollGesture: {pixels}px')
			return True

		except Exception as e:
			self.logger.warning(f'❌ Scrolling via CDP Input.synthesizeScrollGesture failed: {type(e).__name__}: {e}')
			return False

	@require_healthy_browser(usable_page=True, reopen_page=True)
	async def _scroll_container(self, pixels: int) -> None:
		"""Scroll using CDP gesture synthesis with JavaScript fallback."""

		page = await self.get_current_page()

		# Try CDP scroll gesture first (works universally including PDFs)
		if await self._scroll_with_cdp_gesture(page, pixels):
			return

		# Fallback to JavaScript for older browsers or when CDP fails
		self.logger.debug('Falling back to JavaScript scrolling')
		SMART_SCROLL_JS = """(dy) => {
			const bigEnough = el => el.clientHeight >= window.innerHeight * 0.5;
			const canScroll = el =>
				el &&
				/(auto|scroll|overlay)/.test(getComputedStyle(el).overflowY) &&
				el.scrollHeight > el.clientHeight &&
				bigEnough(el);

			let el = document.activeElement;
			while (el && !canScroll(el) && el !== document.body) el = el.parentElement;

			el = canScroll(el)
					? el
					: [...document.querySelectorAll('*')].find(canScroll)
					|| document.scrollingElement
					|| document.documentElement;

			if (el === document.scrollingElement ||
				el === document.documentElement ||
				el === document.body) {
				window.scrollBy(0, dy);
			} else {
				el.scrollBy({ top: dy, behavior: 'auto' });
			}
		}"""
		await page.evaluate(SMART_SCROLL_JS, pixels)

	# --- DVD Screensaver Loading Animation Helper ---
	async def _show_dvd_screensaver_loading_animation(self, page: Page) -> None:
		"""
		Injects a DVD screensaver-style bouncing logo loading animation overlay into the given Playwright Page.
		This is used to visually indicate that the browser is setting up or waiting.
		"""
		if CONFIG.IS_IN_EVALS:
			# dont bother wasting CPU showing animations during evals
			return

		# we could enforce this, but maybe it's useful to be able to show it on other tabs?
		# assert is_new_tab_page(page.url), 'DVD screensaver loading animation should only be shown on new tab pages'

		# all in one JS function for speed, we want as few roundtrip CDP calls as possible
		# between opening the tab and showing the animation
		try:
			await page.evaluate(
				"""(browser_session_label) => {
				const animated_title = `Starting agent ${browser_session_label}...`;
				if (document.title === animated_title) {
					return;      // already run on this tab, dont run again
				}
				document.title = animated_title;

				// Create the main overlay
				const loadingOverlay = document.createElement('div');
				loadingOverlay.id = 'pretty-loading-animation';
				loadingOverlay.style.position = 'fixed';
				loadingOverlay.style.top = '0';
				loadingOverlay.style.left = '0';
				loadingOverlay.style.width = '100vw';
				loadingOverlay.style.height = '100vh';
				loadingOverlay.style.background = '#000';
				loadingOverlay.style.zIndex = '99999';
				loadingOverlay.style.overflow = 'hidden';

				// Create the image element
				const img = document.createElement('img');
				img.src = 'https://cf.browser-use.com/logo.svg';
				img.alt = 'Browser-Use';
				img.style.width = '200px';
				img.style.height = 'auto';
				img.style.position = 'absolute';
				img.style.left = '0px';
				img.style.top = '0px';
				img.style.zIndex = '2';
				img.style.opacity = '0.8';

				loadingOverlay.appendChild(img);
				document.body.appendChild(loadingOverlay);

				// DVD screensaver bounce logic
				let x = Math.random() * (window.innerWidth - 300);
				let y = Math.random() * (window.innerHeight - 300);
				let dx = 1.2 + Math.random() * 0.4; // px per frame
				let dy = 1.2 + Math.random() * 0.4;
				// Randomize direction
				if (Math.random() > 0.5) dx = -dx;
				if (Math.random() > 0.5) dy = -dy;

				function animate() {
					const imgWidth = img.offsetWidth || 300;
					const imgHeight = img.offsetHeight || 300;
					x += dx;
					y += dy;

					if (x <= 0) {
						x = 0;
						dx = Math.abs(dx);
					} else if (x + imgWidth >= window.innerWidth) {
						x = window.innerWidth - imgWidth;
						dx = -Math.abs(dx);
					}
					if (y <= 0) {
						y = 0;
						dy = Math.abs(dy);
					} else if (y + imgHeight >= window.innerHeight) {
						y = window.innerHeight - imgHeight;
						dy = -Math.abs(dy);
					}

					img.style.left = `${x}px`;
					img.style.top = `${y}px`;

					requestAnimationFrame(animate);
				}
				animate();

				// Responsive: update bounds on resize
				window.addEventListener('resize', () => {
					x = Math.min(x, window.innerWidth - img.offsetWidth);
					y = Math.min(y, window.innerHeight - img.offsetHeight);
				});

				// Add a little CSS for smoothness
				const style = document.createElement('style');
				style.textContent = `
					#pretty-loading-animation {
						/*backdrop-filter: blur(2px) brightness(0.9);*/
					}
					#pretty-loading-animation img {
						user-select: none;
						pointer-events: none;
					}
				`;
				document.head.appendChild(style);
			}""",
				str(self.id)[-4:],
			)
		except Exception as e:
			self.logger.debug(f'❌ Failed to show 📀 DVD loading animation: {type(e).__name__}: {e}')

<<<<<<< HEAD
	@observe_debug(ignore_input=True, ignore_output=True, name='get_state_summary_with_fallback')
	@require_initialization
=======
	@observe_debug(name='get_state_summary_with_fallback', ignore_output=True)
	@require_healthy_browser(usable_page=True, reopen_page=True)
>>>>>>> 925bf327
	@time_execution_async('--get_state_summary_with_fallback')
	async def get_state_summary_with_fallback(self, cache_clickable_elements_hashes: bool = True) -> BrowserStateSummary:
		"""Get browser state with fallback to minimal state on errors

		This method first tries to get a full state summary. If that fails,
		it falls back to a minimal state summary to allow basic navigation.

		Parameters:
		-----------
		cache_clickable_elements_hashes: bool
			If True, cache the clickable elements hashes for the current state.

		Returns:
		--------
		BrowserStateSummary: Either full state or minimal fallback state
		"""
		# Try 1: Full state summary (current implementation)
		try:
			return await self.get_state_summary(cache_clickable_elements_hashes)
		except Exception as e:
			self.logger.warning(f'Full state retrieval failed: {type(e).__name__}: {e}')
			self.logger.warning('🔄 Falling back to minimal state summary')

		# Try 2: Minimal state summary as fallback
		return await self.get_minimal_state_summary()

	async def _is_pdf_viewer(self, page: Page) -> bool:
		"""
		Check if the current page is displaying a PDF in Chrome's PDF viewer.
		Returns True if PDF is detected, False otherwise.
		"""
		try:
			is_pdf_viewer = await page.evaluate("""
				() => {
					// Check for Chrome's built-in PDF viewer (updated selector)
					const pdfEmbed = document.querySelector('embed[type="application/x-google-chrome-pdf"]') ||
									 document.querySelector('embed[type="application/pdf"]');
					const isPdfViewer = !!pdfEmbed;
					
					// Also check if the URL ends with .pdf or has PDF content-type
					const url = window.location.href;
					const isPdfUrl = url.toLowerCase().includes('.pdf') || 
									document.contentType === 'application/pdf';
					
					return isPdfViewer || isPdfUrl;
				}
			""")
			return is_pdf_viewer
		except Exception as e:
			self.logger.debug(f'Error checking PDF viewer: {type(e).__name__}: {e}')
			return False

	async def _auto_download_pdf_if_needed(self, page: Page) -> str | None:
		"""
		Check if the current page is a PDF viewer and automatically download the PDF if so.
		Returns the download path if a PDF was downloaded, None otherwise.
		"""
		if not self.browser_profile.downloads_path or not self._auto_download_pdfs:
			return None

		try:
			# Check if we're in a PDF viewer
			is_pdf_viewer = await self._is_pdf_viewer(page)
			self.logger.debug(f'is_pdf_viewer: {is_pdf_viewer}')

			if not is_pdf_viewer:
				return None

			# Get the PDF URL
			pdf_url = page.url

			# Check if we've already downloaded this PDF
			pdf_filename = os.path.basename(pdf_url.split('?')[0])  # Remove query params
			if not pdf_filename or not pdf_filename.endswith('.pdf'):
				# Generate filename from URL
				from urllib.parse import urlparse

				parsed = urlparse(pdf_url)
				pdf_filename = os.path.basename(parsed.path) or 'document.pdf'
				if not pdf_filename.endswith('.pdf'):
					pdf_filename += '.pdf'

			# Check if already downloaded
			expected_path = os.path.join(self.browser_profile.downloads_path, pdf_filename)
			if any(os.path.basename(downloaded) == pdf_filename for downloaded in self._downloaded_files):
				self.logger.debug(f'📄 PDF already downloaded: {pdf_filename}')
				return None

			self.logger.info(f'📄 Auto-downloading PDF from: {pdf_url}')

			# Download the actual PDF file using JavaScript fetch
			# Note: This should hit the browser cache since Chrome already downloaded the PDF to display it
			try:
				self.logger.debug(f'Downloading PDF from URL: {pdf_url}')

				# Properly escape the URL to prevent JavaScript injection
				escaped_pdf_url = json.dumps(pdf_url)

				download_result = await page.evaluate(f"""
					async () => {{
						try {{
							// Use fetch with cache: 'force-cache' to prioritize cached version
							const response = await fetch({escaped_pdf_url}, {{
								cache: 'force-cache'
							}});
							if (!response.ok) {{
								throw new Error(`HTTP error! status: ${{response.status}}`);
							}}
							const blob = await response.blob();
							const arrayBuffer = await blob.arrayBuffer();
							const uint8Array = new Uint8Array(arrayBuffer);
							
							// Log whether this was served from cache
							const fromCache = response.headers.has('age') || 
											 !response.headers.has('date') ||
											 performance.getEntriesByName({escaped_pdf_url}).some(entry => 
												 entry.transferSize === 0 || entry.transferSize < entry.encodedBodySize
											 );
											 
							return {{ 
								data: Array.from(uint8Array),
								fromCache: fromCache,
								responseSize: uint8Array.length,
								transferSize: response.headers.get('content-length') || 'unknown'
							}};
						}} catch (error) {{
							throw new Error(`Fetch failed: ${{error.message}}`);
						}}
					}}
				""")

				if download_result and download_result.get('data') and len(download_result['data']) > 0:
					# Ensure unique filename
					unique_filename = await self._get_unique_filename(self.browser_profile.downloads_path, pdf_filename)
					download_path = os.path.join(self.browser_profile.downloads_path, unique_filename)

					# Save the PDF asynchronously
					async with await anyio.open_file(download_path, 'wb') as f:
						await f.write(bytes(download_result['data']))

					# Track the downloaded file
					self._downloaded_files.append(download_path)

					# Log cache information
					cache_status = 'from cache' if download_result.get('fromCache') else 'from network'
					response_size = download_result.get('responseSize', 0)
					self.logger.info(f'📄 Auto-downloaded PDF ({cache_status}, {response_size:,} bytes): {download_path}')

					return download_path
				else:
					self.logger.warning(f'⚠️ No data received when downloading PDF from {pdf_url}')
					return None

			except Exception as e:
				self.logger.warning(f'⚠️ Failed to auto-download PDF from {pdf_url}: {type(e).__name__}: {e}')
				return None

		except Exception as e:
			self.logger.warning(f'⚠️ Error in PDF auto-download check: {type(e).__name__}: {e}')
			return None<|MERGE_RESOLUTION|>--- conflicted
+++ resolved
@@ -778,79 +778,7 @@
 		# Launch new browser as last resort
 		await self.setup_new_browser_context()
 
-<<<<<<< HEAD
-	@observe_debug(ignore_input=True, ignore_output=True)
-	@retry(
-		wait=1,  # wait 1s between each attempt to take a screenshot
-		retries=1,  # try up to 1 time to take the screenshot (2 total attempts)
-		timeout=12,  # allow up to 12s for each attempt to take a screenshot
-		semaphore_limit=2,  # Allow 2 screenshots at a time to better utilize resources
-		semaphore_name='screenshot_global',
-		semaphore_scope='multiprocess',
-		semaphore_lax=True,  # Continue without semaphore if it can't be acquired
-		semaphore_timeout=15,  # Wait up to 15s for semaphore acquisition
-	)
-	async def _take_screenshot_hybrid(self, clip: dict[str, int] | None = None) -> str:
-		"""Take screenshot using Playwright, with retry and semaphore protection."""
-		# Use Playwright screenshot directly
-
-		page = await self.get_current_page()
-		assert self.browser_context
-		# try:
-		# 	# get fresh page handle
-		# 	page = [p for p in self.browser_context.pages if p.url == page.url][0]
-		# except Exception:
-		# 	pass
-		assert await page.evaluate('() => true'), 'Page is not usable before screenshot!'
-
-		try:
-			await page.bring_to_front()
-			await page.wait_for_load_state('load', timeout=8000)
-		except Exception:
-			pass
-
-		screenshot_b64 = None
-		cdp_session = None
-		try:
-			# Use a shorter timeout for screenshots to prevent semaphore starvation
-			# 10 seconds should be enough for most screenshots
-			# screenshot = await page.screenshot(
-			# 	full_page=False,
-			# 	# scale='css',
-			# 	timeout=screenshot_timeout,
-			# 	# clip=FloatRect(**clip) if clip else None,
-			# 	animations='allow',
-			# 	caret='initial',
-			#
-			cdp_session = await page.context.new_cdp_session(page)  # type: ignore
-			screenshot = await cdp_session.send(
-				'Page.captureScreenshot',
-				{
-					'captureBeyondViewport': False,
-					'fromSurface': True,
-					'format': 'png',
-					# 'clip': clip,
-				},
-			)
-			screenshot_b64 = screenshot['data']
-		except Exception as err:
-			# Don't reset browser on timeout - this can cause semaphore deadlocks
-			# Just re-raise the error and let the retry decorator handle it
-			if 'timeout' in str(err).lower():
-				self.logger.warning(f'⏱️ Screenshot timed out on page {page.url}: {err}')
-			raise err
-		finally:
-			try:
-				assert cdp_session
-				await cdp_session.detach()
-			except Exception:
-				pass
-		assert await page.evaluate('() => true'), 'Page is not usable after screenshot!'
-		assert screenshot_b64, 'Playwright page.screenshot() returned empty base64'
-		return screenshot_b64
-=======
 	# Removed _take_screenshot_hybrid - merged into take_screenshot
->>>>>>> 925bf327
 
 	@observe_debug(ignore_input=True, ignore_output=True, name='setup_playwright')
 	@retry(
@@ -2086,13 +2014,8 @@
 		page = await self.get_current_page()
 		await page.wait_for_selector(selector, state='visible', timeout=timeout)
 
-<<<<<<< HEAD
-	@observe_debug(ignore_input=True, ignore_output=True, name='remove_highlights')
-	@require_initialization
-=======
 	@observe_debug(name='remove_highlights', ignore_output=True, ignore_input=True)
 	@require_healthy_browser(usable_page=True, reopen_page=True)
->>>>>>> 925bf327
 	@time_execution_async('--remove_highlights')
 	@retry(timeout=2, retries=0)
 	async def remove_highlights(self):
@@ -2966,33 +2889,7 @@
 				self.logger.error(f'⛔️ Failed to go back after detecting non-allowed URL: {type(e).__name__}: {e}')
 			raise URLNotAllowedError(f'Navigation to non-allowed URL: {page.url}')
 
-<<<<<<< HEAD
-	@observe_debug(ignore_input=True, ignore_output=True)
-	async def navigate_to(self, url: str):
-		"""Navigate the agent's current tab to a URL"""
-
-		# Add https:// if there's no protocol
-
-		normalized_url = normalize_url(url)
-
-		if not self._is_url_allowed(normalized_url):
-			raise BrowserError(f'Navigation to non-allowed URL: {normalized_url}')
-
-		page = await self.get_current_page()
-
-		try:
-			await asyncio.wait_for(page.goto(normalized_url), timeout=0.1)
-		except Exception as e:
-			# NOTE we dont have to wait since we will wait later when we get the new page state
-			pass
-
-	@observe_debug(
-		ignore_input=True,
-		ignore_output=True,
-	)
-=======
 	@observe_debug()
->>>>>>> 925bf327
 	async def refresh_page(self):
 		"""Refresh the agent's current page"""
 
@@ -3196,13 +3093,8 @@
 
 		return self._cached_browser_state_summary
 
-<<<<<<< HEAD
 	@observe_debug(ignore_input=True, ignore_output=True, name='get_minimal_state_summary')
-	@require_initialization
-=======
-	@observe_debug(name='get_minimal_state_summary', ignore_output=True)
 	@require_healthy_browser(usable_page=True, reopen_page=True)
->>>>>>> 925bf327
 	@time_execution_async('--get_minimal_state_summary')
 	async def get_minimal_state_summary(self) -> BrowserStateSummary:
 		"""Get basic page info without DOM processing, but try to capture screenshot"""
@@ -3390,7 +3282,7 @@
 			raise
 
 	# region - Page Health Check Helpers
-
+	@observe_debug(ignore_output=True)
 	async def _is_page_responsive(self, page: Page, timeout: float = 5.0) -> bool:
 		"""Check if a page is responsive by trying to evaluate simple JavaScript."""
 		eval_task = None
@@ -3640,10 +3532,6 @@
 			self._in_recovery = False
 
 	# region - Browser Actions
-<<<<<<< HEAD
-	@observe_debug(ignore_input=True, ignore_output=True, name='take_screenshot')
-	@require_initialization
-=======
 	@observe_debug(name='take_screenshot', ignore_output=True)
 	@retry(
 		retries=1,  # try up to 1 time to take the screenshot (2 total attempts)
@@ -3656,7 +3544,6 @@
 		semaphore_timeout=15,  # Wait up to 15s for semaphore acquisition
 	)
 	@require_healthy_browser(usable_page=True, reopen_page=True)
->>>>>>> 925bf327
 	@time_execution_async('--take_screenshot')
 	async def take_screenshot(self, full_page: bool = False) -> str | None:
 		"""
@@ -4223,123 +4110,16 @@
 
 		return page
 
-<<<<<<< HEAD
-	@observe_debug(ignore_input=True, ignore_output=True, name='create_new_tab')
-	@time_execution_async('--create_new_tab')
-	async def create_new_tab(self, url: str | None = None) -> Page:
-		"""Create a new tab and optionally navigate to a URL"""
-
-		# Add https:// if there's no protocol
-		normalized_url = url
-		if url:
-			normalized_url = normalize_url(url)
-
-			if not self._is_url_allowed(normalized_url):
-				raise BrowserError(f'Cannot create new tab with non-allowed URL: {normalized_url}')
-
-		try:
-			assert self.browser_context is not None, 'Browser context is not set'
-			new_page = await self.browser_context.new_page()
-		except Exception:
-			self.initialized = False
-			self.browser_context = None  # Clear the closed context
-
-		if not self.initialized or not self.browser_context:
-			# If we were initialized but lost connection, reset state first to avoid infinite loops
-			if self.initialized and not self.browser_context:
-				self.logger.warning(
-					f'💔 Browser {self._connection_str} disconnected while trying to create a new tab, reconnecting...'
-				)
-				self._reset_connection_state()
-			await self.start()
-			assert self.browser_context, 'Browser context is not set'
-			new_page = await self.browser_context.new_page()
-
-		# Update agent tab reference
-		self.agent_current_page = new_page
-
-		# Update human tab reference if there is no human tab yet
-		if (not self.human_current_page) or self.human_current_page.is_closed():
-			self.human_current_page = new_page
-
-		tab_idx = self.tabs.index(new_page)
-		try:
-			await new_page.wait_for_load_state()
-		except Exception as e:
-			self.logger.warning(
-				f'⚠️ New page [{tab_idx}]{_log_pretty_url(new_page.url)} failed to fully load: {type(e).__name__}: {e}'
-			)
-
-		# Show DVD animation on new tab pages (after navigating to about:blank if needed)
-		if not normalized_url and is_new_tab_page(new_page.url):
-			# Navigate to about:blank if we're on chrome://new-tab-page to avoid security restrictions
-			if new_page.url.startswith('chrome://new-tab-page'):
-				await new_page.goto('about:blank')
-			await self._show_dvd_screensaver_loading_animation(new_page)
-
-		# Set the viewport size for the new tab
-		if self.browser_profile.viewport:
-			await new_page.set_viewport_size(self.browser_profile.viewport)
-
-		if normalized_url:
-			try:
-				await new_page.goto(normalized_url, wait_until='domcontentloaded')
-				await self._wait_for_page_and_frames_load(timeout_overwrite=1)
-			except Exception as e:
-				self.logger.error(f'❌ Error navigating to {normalized_url}: {type(e).__name__}: {e} (proceeding anyway...)')
-
-		assert self.human_current_page is not None
-		assert self.agent_current_page is not None
-		# if url:  # sometimes this does not pass because JS or HTTP redirects the page really fast
-		# 	assert self.agent_current_page.url == url
-		# else:
-		# 	assert self.agent_current_page.url == 'about:blank'
-
-		# if there are any unused new tab pages after we open a new tab, close them to clean up unused tabs
-		assert self.browser_context is not None, 'Browser context is not set'
-		# hacky way to be sure we only close our own tabs, check the title of the tab for our BrowserSession name
-		title_of_our_setup_tab = (
-			f'Starting agent {str(self.id)[-4:]}...'  # set up by self._show_dvd_screensaver_loading_animation()
-		)
-		for page in self.browser_context.pages:
-			try:
-				# sometimes this fails, because the page is not accessible
-				page_title = await self._get_page_title(page)
-			except Exception:
-				page_title = 'Title unavailable'
-
-			if is_new_tab_page(page.url) and page != self.agent_current_page and page_title == title_of_our_setup_tab:
-				await page.close()
-				self.human_current_page = (  # in case we just closed the human's tab, fix the refs
-					self.human_current_page if not self.human_current_page.is_closed() else self.agent_current_page
-				)
-				break  # only close a maximum of one unused new tab page,
-				# if multiple parallel agents share one BrowserSession
-				# closing every new_page() tab (which start on new tab pages) causes lots of problems
-				# (the title check is not enough when they share a single BrowserSession)
-
-		return new_page
-
 	# region - Helper methods for easier access to the DOM
-	@observe_debug(ignore_input=True, ignore_output=True, name='get_selector_map')
-	@require_initialization
-=======
-	# region - Helper methods for easier access to the DOM
-	@observe_debug(name='get_selector_map')
+	@observe_debug(name='get_selector_map', ignore_output=True, ignore_input=True)
 	@require_healthy_browser(usable_page=True, reopen_page=True)
->>>>>>> 925bf327
 	async def get_selector_map(self) -> SelectorMap:
 		if self._cached_browser_state_summary is None:
 			return {}
 		return self._cached_browser_state_summary.selector_map
 
-<<<<<<< HEAD
 	@observe_debug(ignore_input=True, ignore_output=True, name='get_element_by_index')
-	@require_initialization
-=======
-	@observe_debug(name='get_element_by_index')
 	@require_healthy_browser(usable_page=True, reopen_page=True)
->>>>>>> 925bf327
 	async def get_element_by_index(self, index: int) -> ElementHandle | None:
 		selector_map = await self.get_selector_map()
 		element_handle = await self.get_locate_element(selector_map[index])
@@ -4691,13 +4471,8 @@
 		except Exception as e:
 			self.logger.debug(f'❌ Failed to show 📀 DVD loading animation: {type(e).__name__}: {e}')
 
-<<<<<<< HEAD
 	@observe_debug(ignore_input=True, ignore_output=True, name='get_state_summary_with_fallback')
-	@require_initialization
-=======
-	@observe_debug(name='get_state_summary_with_fallback', ignore_output=True)
 	@require_healthy_browser(usable_page=True, reopen_page=True)
->>>>>>> 925bf327
 	@time_execution_async('--get_state_summary_with_fallback')
 	async def get_state_summary_with_fallback(self, cache_clickable_elements_hashes: bool = True) -> BrowserStateSummary:
 		"""Get browser state with fallback to minimal state on errors
