--- conflicted
+++ resolved
@@ -1395,13 +1395,8 @@
 
 	# Navigate to task starting url if provided
 	# if task.website:
-<<<<<<< HEAD
-	# logger.debug(f'Browser setup: Navigating to {task.website} for task {task.task_id}')
-	# await browser_session.navigate(task.website)
-=======
 	#	logger.debug(f'Browser setup: Navigating to {task.website} for task {task.task_id}')
 	#	await browser_session.navigate(task.website)
->>>>>>> b375f77d
 
 	logger.debug(f'Browser setup: Setup completed for task {task.task_id}')
 	return browser_session
